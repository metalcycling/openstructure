//------------------------------------------------------------------------------
// This file is part of the OpenStructure project <www.openstructure.org>
//
// Copyright (C) 2008-2011 by the OpenStructure authors
//
// This library is free software; you can redistribute it and/or modify it under
// the terms of the GNU Lesser General Public License as published by the Free
// Software Foundation; either version 3.0 of the License, or (at your option)
// any later version.
// This library is distributed in the hope that it will be useful, but WITHOUT
// ANY WARRANTY; without even the implied warranty of MERCHANTABILITY or FITNESS
// FOR A PARTICULAR PURPOSE.  See the GNU Lesser General Public License for more
// details.
//
// You should have received a copy of the GNU Lesser General Public License
// along with this library; if not, write to the Free Software Foundation, Inc.,
// 51 Franklin Street, Fifth Floor, Boston, MA  02110-1301  USA
//------------------------------------------------------------------------------

#define BOOST_TEST_DYN_LINK
#include <boost/test/unit_test.hpp>
#include <boost/test/auto_unit_test.hpp>
#include <boost/test/floating_point_comparison.hpp>

#include <fstream>
#include <ost/platform.hh>
#include <ost/io/io_exception.hh>
#include <ost/io/mol/mmcif_reader.hh>
#include <ost/conop/conop.hh>



using namespace ost;
using namespace ost::io;

class TestMMCifReaderProtected : MMCifReader {
public:
  TestMMCifReaderProtected(std::istream& stream, mol::EntityHandle& ent_handle):
    MMCifReader(stream, ent_handle, IOProfile())
  { }

  TestMMCifReaderProtected(std::istream& stream, mol::EntityHandle& ent_handle,
                           const IOProfile& profile):
    MMCifReader(stream, ent_handle, profile)
  { }

  TestMMCifReaderProtected(const String& filename,
                           mol::EntityHandle& ent_handle):
    MMCifReader(filename, ent_handle, IOProfile())
  { }

  using MMCifReader::OnBeginLoop;
  using MMCifReader::OnEndData;
  using MMCifReader::ParseAtomIdent;
  using MMCifReader::ParseAndAddAtom;
  using MMCifReader::ParseEntity;
  using MMCifReader::ParseEntityPoly;
  using MMCifReader::ParseCitation;
  using MMCifReader::ParseRefine;
  using MMCifReader::ParsePdbxStructAssemblyGen;
  using MMCifReader::ParsePdbxStructAssembly;
  using MMCifReader::ParsePdbxStructOperList;
  using MMCifReader::ParseStruct;
  using MMCifReader::ParseStructConf;
  using MMCifReader::ParseStructSheetRange;
  using MMCifReader::TryStoreIdx;
  using MMCifReader::SetRestrictChains;
  using MMCifReader::SetReadSeqRes;
  using MMCifReader::SetReadCanonicalSeqRes;
  using MMCifReader::ClearState;
  using MMCifReader::ConvertSEQRES;
  using MMCifReader::GetInfo;
  using MMCifReader::DetermineSecStructType;
  using MMCifReader::MMCifSecStructElement;
  using MMCifReader::MMCIF_HELIX;
  using MMCifReader::MMCIF_TURN;
  using MMCifReader::MMCIF_STRAND;
  using MMCifReader::SetAuthChainID;
};

void SetAtomSiteHeader(StarLoopDesc* mmcif_h)
{
  mmcif_h->Clear();
  mmcif_h->SetCategory(StringRef("atom_site", 9));
  mmcif_h->Add(StringRef("auth_asym_id", 12));
  mmcif_h->Add(StringRef("id", 2));
  mmcif_h->Add(StringRef("label_alt_id", 12));
  mmcif_h->Add(StringRef("label_asym_id", 13));
  mmcif_h->Add(StringRef("label_atom_id", 13));
  mmcif_h->Add(StringRef("label_comp_id", 13));
  mmcif_h->Add(StringRef("label_entity_id", 15));
  mmcif_h->Add(StringRef("label_seq_id", 12));
  mmcif_h->Add(StringRef("type_symbol", 11));
  mmcif_h->Add(StringRef("Cartn_x", 7));
  mmcif_h->Add(StringRef("Cartn_y", 7));
  mmcif_h->Add(StringRef("Cartn_z", 7));
}

conop::CompoundLibPtr SetDefaultCompoundLib() {
  // return NULL if not successful, else return newly set default lib
  // REQ: OST_ROOT to be set
  char * ost_root = getenv("OST_ROOT");
  if (!ost_root) return conop::CompoundLibPtr();
  SetPrefixPath(ost_root);
  String lib_path = GetSharedDataPath() + "/compounds.chemlib";
  conop::CompoundLibPtr compound_lib = conop::CompoundLib::Load(lib_path);
  if (compound_lib) {
    conop::Conopology::Instance().SetDefaultLib(compound_lib);
  }
  return compound_lib;
}

BOOST_AUTO_TEST_SUITE( io );

BOOST_AUTO_TEST_CASE(mmcif_trystoreidx)
{
  mol::EntityHandle eh = mol::CreateEntity();

  BOOST_TEST_MESSAGE("  Running mmcif_trystoreidx tests...");
  std::ifstream s("testfiles/mmcif/atom_site.mmcif");
  TestMMCifReaderProtected tmmcif_p(s, eh, IOProfile());
  StarLoopDesc mmcif_h;
  mmcif_h.SetCategory(StringRef("Foo", 3));
  // negative
  BOOST_CHECK_THROW(tmmcif_p.TryStoreIdx(0, "bar", mmcif_h), IOException);
  // positive
  mmcif_h.Add(StringRef("bar", 3));
  BOOST_CHECK_NO_THROW(tmmcif_p.TryStoreIdx(0, "bar", mmcif_h));
}

BOOST_AUTO_TEST_CASE(mmcif_convert_seqres)
{
  conop::CompoundLibPtr compound_lib = SetDefaultCompoundLib();
  if (!compound_lib) {
    std::cout << "WARNING: skipping mmcif_convert_seqres unit test. " 
              << "Compound library is required" << std::endl;
    return;
  }

  mol::EntityHandle eh=mol::CreateEntity();
  
  TestMMCifReaderProtected tmmcif_p("testfiles/mmcif/atom_site.mmcif", eh);
  BOOST_CHECK_EQUAL(tmmcif_p.ConvertSEQRES("A(MSE)Y", compound_lib), "AMY");
  BOOST_CHECK_THROW(tmmcif_p.ConvertSEQRES("A(MSEY", compound_lib), 
                    IOException);
}

BOOST_AUTO_TEST_CASE(mmcif_onbeginloop)
{
  mol::EntityHandle eh=mol::CreateEntity();

  // add more tests on new mandatory items
  BOOST_TEST_MESSAGE("  Running mmcif_onbeginloop tests...");
  std::ifstream s("testfiles/mmcif/atom_site.mmcif");
  MMCifReader mmcif_p(s, eh, IOProfile());
  StarLoopDesc mmcif_h;
  BOOST_TEST_MESSAGE("          testing atom_site items...");
  mmcif_h.SetCategory(StringRef("atom_site", 9));
  BOOST_TEST_MESSAGE("             auth_asym_id");
  BOOST_CHECK_THROW(mmcif_p.OnBeginLoop(mmcif_h), IOException);
  mmcif_h.Add(StringRef("auth_asym_id", 12));
  BOOST_TEST_MESSAGE("             id");
  BOOST_CHECK_THROW(mmcif_p.OnBeginLoop(mmcif_h), IOException);
  mmcif_h.Add(StringRef("id", 2));
  BOOST_TEST_MESSAGE("             label_alt_id");
  BOOST_CHECK_THROW(mmcif_p.OnBeginLoop(mmcif_h), IOException);
  mmcif_h.Add(StringRef("label_alt_id", 12));
  BOOST_TEST_MESSAGE("             label_asym_id");
  BOOST_CHECK_THROW(mmcif_p.OnBeginLoop(mmcif_h), IOException);
  mmcif_h.Add(StringRef("label_asym_id", 13));
  BOOST_TEST_MESSAGE("             label_atom_id");
  BOOST_CHECK_THROW(mmcif_p.OnBeginLoop(mmcif_h), IOException);
  mmcif_h.Add(StringRef("label_atom_id", 13));
  BOOST_TEST_MESSAGE("             label_comp_id");
  BOOST_CHECK_THROW(mmcif_p.OnBeginLoop(mmcif_h), IOException);
  mmcif_h.Add(StringRef("label_comp_id", 13));
  BOOST_TEST_MESSAGE("             label_entity_id");
  BOOST_CHECK_THROW(mmcif_p.OnBeginLoop(mmcif_h), IOException);
  mmcif_h.Add(StringRef("label_entity_id", 15));
  BOOST_TEST_MESSAGE("             label_seq_id");
  BOOST_CHECK_THROW(mmcif_p.OnBeginLoop(mmcif_h), IOException);
  mmcif_h.Add(StringRef("label_seq_id", 12));
  BOOST_TEST_MESSAGE("             type_symbol");
  BOOST_CHECK_THROW(mmcif_p.OnBeginLoop(mmcif_h), IOException);
  mmcif_h.Add(StringRef("type_symbol", 11));
  BOOST_TEST_MESSAGE("             Cartn_x");
  BOOST_CHECK_THROW(mmcif_p.OnBeginLoop(mmcif_h), IOException);
  mmcif_h.Add(StringRef("Cartn_x", 7));
  BOOST_TEST_MESSAGE("             Cartn_y");
  BOOST_CHECK_THROW(mmcif_p.OnBeginLoop(mmcif_h), IOException);
  mmcif_h.Add(StringRef("Cartn_y", 7));
  BOOST_TEST_MESSAGE("             Cartn_z");
  BOOST_CHECK_THROW(mmcif_p.OnBeginLoop(mmcif_h), IOException);
  mmcif_h.Add(StringRef("Cartn_z", 7));
  BOOST_CHECK_NO_THROW(mmcif_p.OnBeginLoop(mmcif_h));
  BOOST_TEST_MESSAGE("          done.");
  mmcif_h.Clear();
  BOOST_TEST_MESSAGE("          testing entity items...");
  mmcif_h.SetCategory(StringRef("entity", 6));
  BOOST_TEST_MESSAGE("             id");
  BOOST_CHECK_THROW(mmcif_p.OnBeginLoop(mmcif_h), IOException);
  mmcif_h.Add(StringRef("id", 2));
  BOOST_CHECK_NO_THROW(mmcif_p.OnBeginLoop(mmcif_h));
  BOOST_TEST_MESSAGE("          done.");
  BOOST_TEST_MESSAGE("  done.");
}

BOOST_AUTO_TEST_CASE(mmcif_parse_models)
{
  BOOST_TEST_MESSAGE("  Running mmcif_parse_models tests...");
  IOProfile profile;

  // positive w models
  BOOST_TEST_MESSAGE("          true positive test for models...");
  {
    mol::EntityHandle eh = mol::CreateEntity();
    MMCifReader mmcif_p("testfiles/mmcif/model_truepos.mmcif", eh, profile);
    BOOST_CHECK_NO_THROW(mmcif_p.Parse());
    BOOST_REQUIRE_EQUAL(eh.GetChainCount(),   2);
    BOOST_REQUIRE_EQUAL(eh.GetResidueCount(), 2);
    BOOST_REQUIRE_EQUAL(eh.GetAtomCount(),   26);
  }
  BOOST_TEST_MESSAGE("          done.");

  // positive wo models atom_site.mmcif
  BOOST_TEST_MESSAGE("          test absent atom_site.pdbx_PDB_model_num "
                     "entry...");
  {
    mol::EntityHandle eh = mol::CreateEntity();
    MMCifReader mmcif_p("testfiles/mmcif/atom_site.mmcif", eh, profile);
    BOOST_CHECK_NO_THROW(mmcif_p.Parse());
  }
  BOOST_TEST_MESSAGE("          done.");
  // negative, more than 1 atom_site category
  BOOST_TEST_MESSAGE("          testing more than one atom_site block...");
  {
    mol::EntityHandle eh = mol::CreateEntity();
    MMCifReader mmcif_p("testfiles/mmcif/model_multi_atom_site.mmcif", eh,
                        profile);
    BOOST_CHECK_THROW(mmcif_p.Parse(), IOException);
  }
  {
    mol::EntityHandle eh = mol::CreateEntity();
    MMCifReader mmcif_p("testfiles/mmcif/model_multi_atom_site_inverted.mmcif",
                        eh, profile);
    BOOST_CHECK_THROW(mmcif_p.Parse(), IOException);
  }
  BOOST_TEST_MESSAGE("          done.");

  BOOST_TEST_MESSAGE("          testing single model with model no. entry...");
  {
    // build dummy header
    mol::EntityHandle eh = mol::CreateEntity();
    StarLoopDesc tmmcif_h;
    TestMMCifReaderProtected tmmcif_p("testfiles/mmcif/atom_site.mmcif", eh);
    SetAtomSiteHeader(&tmmcif_h);
    tmmcif_p.OnBeginLoop(tmmcif_h);
    tmmcif_h.Add(StringRef("pdbx_PDB_model_num", 18));
    BOOST_CHECK_THROW(tmmcif_p.OnBeginLoop(tmmcif_h), IOException);
  }
  BOOST_TEST_MESSAGE("          done.");

  BOOST_TEST_MESSAGE("  done.");
}

BOOST_AUTO_TEST_CASE(mmcif_changing_label_entity_id)
{
  BOOST_TEST_MESSAGE("  Running mmcif_changing_label_entity_id tests...");
  IOProfile profile;

  // positive
  BOOST_TEST_MESSAGE("          true positive test...");
  {
    mol::EntityHandle eh = mol::CreateEntity();
    MMCifReader mmcif_p("testfiles/mmcif/atom_site.mmcif", eh, profile);
    BOOST_CHECK_NO_THROW(mmcif_p.Parse());
  }
  BOOST_TEST_MESSAGE("          done.");

  // negative
  BOOST_TEST_MESSAGE("          true negative test...");
  {
    mol::EntityHandle eh = mol::CreateEntity();
    MMCifReader mmcif_p("testfiles/mmcif/changing_label_entity_id.mmcif", eh,
                        profile);
    BOOST_CHECK_THROW(mmcif_p.Parse(), IOException);
  }
  BOOST_TEST_MESSAGE("          done.");

  BOOST_TEST_MESSAGE("  done.");
}

BOOST_AUTO_TEST_CASE(mmcif_unknown_entity_type)
{
  BOOST_TEST_MESSAGE("  Running mmcif_unknown_entity_type tests...");

  mol::EntityHandle eh = mol::CreateEntity();
  std::vector<StringRef> columns;
  TestMMCifReaderProtected tmmcif_p("testfiles/mmcif/atom_site.mmcif", eh);
  StarLoopDesc tmmcif_h;

  // build dummy header
  tmmcif_h.SetCategory(StringRef("entity", 6));
  tmmcif_h.Add(StringRef("id", 2));
  tmmcif_h.Add(StringRef("type", 4));
  tmmcif_p.OnBeginLoop(tmmcif_h);

  // positive
  BOOST_TEST_MESSAGE("          known type...");
  // build datarow
  columns.push_back(StringRef("1", 1));
  columns.push_back(StringRef("polymer", 7));
  BOOST_CHECK_NO_THROW(tmmcif_p.ParseEntity(columns));
  columns.pop_back();
  columns.push_back(StringRef("non-polymer", 11));
  BOOST_CHECK_NO_THROW(tmmcif_p.ParseEntity(columns));
  columns.pop_back();
  columns.push_back(StringRef("water", 5));
  BOOST_CHECK_NO_THROW(tmmcif_p.ParseEntity(columns));
  BOOST_TEST_MESSAGE("          done.");

  // negative
  BOOST_TEST_MESSAGE("          unknown type...");
  columns.pop_back();
  columns.push_back(StringRef("foo", 3));
  BOOST_CHECK_THROW(tmmcif_p.ParseEntity(columns), Error);
  BOOST_TEST_MESSAGE("          done.");

  BOOST_TEST_MESSAGE("  done.");
}

BOOST_AUTO_TEST_CASE(mmcif_entity_tests)
{
  BOOST_TEST_MESSAGE("  Running mmcif_entity_tests...");
  mol::ChainHandle ch;
  IOProfile profile;

  // positive
  BOOST_TEST_MESSAGE("          fetching chain type...");
  {
    mol::EntityHandle eh = mol::CreateEntity();
    MMCifReader mmcif_p("testfiles/mmcif/atom_site.mmcif", eh, profile);
    mmcif_p.Parse();
    ch = eh.FindChain("A");
    BOOST_CHECK(ch.IsValid());
    BOOST_CHECK(ch.GetType() == mol::CHAINTYPE_POLY_PEPTIDE_L);
    ch = eh.FindChain("C");
    BOOST_CHECK(ch.IsValid());
    BOOST_CHECK(ch.GetType() == mol::CHAINTYPE_POLY_PEPTIDE_L);
    ch = eh.FindChain("O");
    BOOST_CHECK(ch.IsValid());
    BOOST_CHECK(ch.GetType() == mol::CHAINTYPE_WATER);
  }
  BOOST_TEST_MESSAGE("          done.");
  // negative: no entity description
  BOOST_TEST_MESSAGE("          check missing entity description...");
  {
    mol::EntityHandle eh = mol::CreateEntity();
    MMCifReader mmcif_p("testfiles/mmcif/model_truepos.mmcif",
                        eh,
                        profile);
    mmcif_p.Parse();
    ch = eh.FindChain("A");
    BOOST_CHECK(ch.IsValid());
    BOOST_CHECK(ch.GetType() == mol::CHAINTYPE_UNKNOWN);
    ch = eh.FindChain("B");
    BOOST_CHECK(ch.IsValid());
    BOOST_CHECK(ch.GetType() == mol::CHAINTYPE_UNKNOWN);
  }
  BOOST_TEST_MESSAGE("          done.");
  BOOST_TEST_MESSAGE("          fetch details...");
  {
    mol::EntityHandle eh = mol::CreateEntity();
    MMCifReader mmcif_p("testfiles/mmcif/atom_site.mmcif", eh, profile);
    mmcif_p.Parse();
    ch = eh.FindChain("A");
    BOOST_CHECK(ch.IsValid());
    BOOST_CHECK(ch.GetDescription() == "Very important information.");
  }
  BOOST_TEST_MESSAGE("          done.");

  BOOST_TEST_MESSAGE("  done.");
}

BOOST_AUTO_TEST_CASE(mmcif_entity_poly_tests)
{
  if (!SetDefaultCompoundLib()) {
    std::cout << "WARNING: skipping mmcif_entity_poly_tests unit test. " 
              << "Compound library is required" << std::endl;
    return;
  }
  
  BOOST_TEST_MESSAGE("  Running mmcif_entity_poly_tests...");
  mol::ChainHandle ch;
  IOProfile profile;
  StarLoopDesc tmmcif_h;

  mol::EntityHandle eh = mol::CreateEntity();
  MMCifReader mmcif_p("testfiles/mmcif/atom_site.mmcif", eh, profile);

  mmcif_p.SetReadSeqRes(true);
  mmcif_p.Parse();

  seq::SequenceList seqres = mmcif_p.GetSeqRes();
  seq::SequenceHandle curr = seqres.FindSequence("A");
  BOOST_CHECK(curr.GetString() == "VTI");

  BOOST_TEST_MESSAGE("          testing missing corresponding entity entry...");
  {
    mol::EntityHandle eh = mol::CreateEntity();
    std::vector<StringRef> columns;
    TestMMCifReaderProtected tmmcif_p("testfiles/mmcif/atom_site.mmcif", eh);

    tmmcif_h.SetCategory(StringRef("entity_poly", 11));
    tmmcif_h.Add(StringRef("entity_id", 9));
    tmmcif_p.OnBeginLoop(tmmcif_h);

    columns.push_back(StringRef("1", 1));
    BOOST_CHECK_THROW(tmmcif_p.ParseEntityPoly(columns), IOException);
  }
  BOOST_TEST_MESSAGE("          done.");
  BOOST_TEST_MESSAGE("          testing type recognition...");
  {
    TestMMCifReaderProtected tmmcif_p("testfiles/mmcif/atom_site.mmcif", eh);
    std::vector<StringRef> columns;

    // create corresponding entity entry
    tmmcif_h.Clear();
    tmmcif_h.SetCategory(StringRef("entity", 6));
    tmmcif_h.Add(StringRef("id", 2));
    tmmcif_h.Add(StringRef("type", 4));
    tmmcif_p.OnBeginLoop(tmmcif_h);
    columns.push_back(StringRef("1", 1));
    columns.push_back(StringRef("polymer", 7));
    tmmcif_p.ParseEntity(columns);
    columns.pop_back();
    columns.pop_back();

    // build dummy entity_poly header
    tmmcif_h.Clear();
    tmmcif_h.SetCategory(StringRef("entity_poly", 11));
    tmmcif_h.Add(StringRef("entity_id", 9));
    tmmcif_h.Add(StringRef("type", 4));
    tmmcif_p.OnBeginLoop(tmmcif_h);

    columns.push_back(StringRef("1", 1));
    columns.push_back(StringRef("polypeptide(D)", 14));
    BOOST_CHECK_NO_THROW(tmmcif_p.ParseEntityPoly(columns));
    columns.pop_back();
    columns.push_back(StringRef("polypeptide(L)", 14));
    BOOST_CHECK_NO_THROW(tmmcif_p.ParseEntityPoly(columns));
    columns.pop_back();
    columns.push_back(StringRef("polydeoxyribonucleotide", 23));
    BOOST_CHECK_NO_THROW(tmmcif_p.ParseEntityPoly(columns));
    columns.pop_back();
    columns.push_back(StringRef("polyribonucleotide", 18));
    BOOST_CHECK_NO_THROW(tmmcif_p.ParseEntityPoly(columns));
    columns.pop_back();
    columns.push_back(StringRef("polysaccharide(D)", 17));
    BOOST_CHECK_NO_THROW(tmmcif_p.ParseEntityPoly(columns));
    columns.pop_back();
    columns.push_back(StringRef("polysaccharide(L)", 17));
    BOOST_CHECK_NO_THROW(tmmcif_p.ParseEntityPoly(columns));
    columns.pop_back();
columns.push_back(StringRef("polydeoxyribonucleotide/polyribonucleotide hybrid",
                                49));
    BOOST_CHECK_NO_THROW(tmmcif_p.ParseEntityPoly(columns));
    columns.pop_back();
    columns.push_back(StringRef("other", 5));
    BOOST_CHECK_NO_THROW(tmmcif_p.ParseEntityPoly(columns));
    columns.pop_back();
    columns.pop_back();
    columns.push_back(StringRef("badbadprion", 11));
    BOOST_CHECK_THROW(tmmcif_p.ParseEntityPoly(columns), IOException);
    columns.pop_back();
  }
  BOOST_TEST_MESSAGE("          done.");
  BOOST_TEST_MESSAGE("          testing pdbx_seq_one_letter_code reading...");
  {
    TestMMCifReaderProtected tmmcif_p("testfiles/mmcif/atom_site.mmcif", eh);
    std::vector<StringRef> columns;

    tmmcif_h.Clear();
    tmmcif_h.SetCategory(StringRef("entity", 6));
    tmmcif_h.Add(StringRef("id", 2));
    tmmcif_h.Add(StringRef("type", 4));
    tmmcif_p.OnBeginLoop(tmmcif_h);
    columns.push_back(StringRef("1", 1));
    columns.push_back(StringRef("polymer", 7));
    tmmcif_p.ParseEntity(columns);
    columns.pop_back();
    columns.pop_back();

    tmmcif_h.Clear();
    tmmcif_h.SetCategory(StringRef("entity_poly", 11));
    tmmcif_h.Add(StringRef("entity_id", 9));
    tmmcif_h.Add(StringRef("type", 4));
    tmmcif_h.Add(StringRef("pdbx_seq_one_letter_code", 24));
    tmmcif_p.OnBeginLoop(tmmcif_h);

    columns.push_back(StringRef("1", 1));
    columns.push_back(StringRef("other", 5));
    columns.push_back(StringRef("ABRND", 5));
    tmmcif_p.SetReadSeqRes(true);
    tmmcif_p.SetReadCanonicalSeqRes(true);
    BOOST_CHECK_THROW(tmmcif_p.ParseEntityPoly(columns), IOException);
    tmmcif_p.SetReadCanonicalSeqRes(false);
    BOOST_CHECK_NO_THROW(tmmcif_p.ParseEntityPoly(columns));
    BOOST_CHECK_THROW(tmmcif_p.ParseEntityPoly(columns), IOException);
  }
  BOOST_TEST_MESSAGE("          done.");
  BOOST_TEST_MESSAGE("          testing pdbx_seq_one_letter_code_can "
                     "reading...");
  {
    TestMMCifReaderProtected tmmcif_p("testfiles/mmcif/atom_site.mmcif", eh);
    std::vector<StringRef> columns;

    tmmcif_h.Clear();
    tmmcif_h.SetCategory(StringRef("entity", 6));
    tmmcif_h.Add(StringRef("id", 2));
    tmmcif_h.Add(StringRef("type", 4));
    tmmcif_p.OnBeginLoop(tmmcif_h);
    columns.push_back(StringRef("1", 1));
    columns.push_back(StringRef("polymer", 7));
    tmmcif_p.ParseEntity(columns);
    columns.pop_back();
    columns.pop_back();

    tmmcif_h.Clear();
    tmmcif_h.SetCategory(StringRef("entity_poly", 11));
    tmmcif_h.Add(StringRef("entity_id", 9));
    tmmcif_h.Add(StringRef("type", 4));
    tmmcif_h.Add(StringRef("pdbx_seq_one_letter_code_can", 28));
    tmmcif_p.OnBeginLoop(tmmcif_h);
    tmmcif_p.SetReadCanonicalSeqRes(false);
    columns.push_back(StringRef("1", 1));
    columns.push_back(StringRef("other", 5));
    columns.push_back(StringRef("ABRND", 5));
    tmmcif_p.SetReadSeqRes(true);
    BOOST_CHECK_THROW(tmmcif_p.ParseEntityPoly(columns), IOException);
    tmmcif_p.SetReadCanonicalSeqRes(true);
    BOOST_CHECK_NO_THROW(tmmcif_p.ParseEntityPoly(columns));
    BOOST_CHECK_THROW(tmmcif_p.ParseEntityPoly(columns), IOException);
  }
  BOOST_TEST_MESSAGE("          done.");

  BOOST_TEST_MESSAGE("  done.");
}

BOOST_AUTO_TEST_CASE(mmcif_citation_tests)
{
  BOOST_TEST_MESSAGE("  Running mmcif_citation_tests...");
  //build dummy citation
  mol::EntityHandle eh;
  TestMMCifReaderProtected tmmcif_p("testfiles/mmcif/atom_site.mmcif", eh);
  StarLoopDesc tmmcif_h;
  std::vector<StringRef> columns;

  tmmcif_h.SetCategory(StringRef("citation", 8));
  tmmcif_h.Add(StringRef("id", 2));
  tmmcif_h.Add(StringRef("year", 4));
  tmmcif_h.Add(StringRef("book_publisher_city", 19));
  tmmcif_h.Add(StringRef("book_title", 10));
  tmmcif_h.Add(StringRef("book_publisher", 14));
  tmmcif_h.Add(StringRef("journal_abbrev", 14));
  tmmcif_p.OnBeginLoop(tmmcif_h);

  // ensure that we use book_title if no journal given (no RCSB use of this)
  columns.push_back(StringRef("Foo", 3));
  columns.push_back(StringRef("1979", 4));
  columns.push_back(StringRef("The restaurant", 14));
  columns.push_back(StringRef("The Guide", 9));
  columns.push_back(StringRef("Doug", 4));
  columns.push_back(StringRef(".", 1));

  BOOST_CHECK_NO_THROW(tmmcif_p.ParseCitation(columns));
  const MMCifInfoCitation& cit = tmmcif_p.GetInfo().GetCitations().back();
  BOOST_CHECK_EQUAL(cit.GetID(), String("Foo"));
  BOOST_CHECK_EQUAL(cit.GetYear(), 1979);
  BOOST_CHECK_EQUAL(cit.GetPublishedIn(), String("The Guide"));
  BOOST_CHECK_EQUAL(cit.GetBookPublisher(), String("Doug"));
  BOOST_CHECK_EQUAL(cit.GetBookPublisherCity(), String("The restaurant"));
  BOOST_CHECK_EQUAL(cit.IsCitationTypeBook(), true);

  // ensure that we override book_title if not properly given
  columns.pop_back();
  columns.pop_back();
  columns.pop_back();
  columns.push_back(StringRef(".", 1));
  columns.push_back(StringRef("Doug", 4));
  columns.push_back(StringRef("Hitch", 5));

  BOOST_CHECK_NO_THROW(tmmcif_p.ParseCitation(columns));
  BOOST_CHECK_EQUAL(tmmcif_p.GetInfo().GetCitations().back().GetPublishedIn(),
                    String("Hitch"));

  // ensure that we override journal if book_title given
  columns.pop_back();
  columns.pop_back();
  columns.pop_back();
  columns.push_back(StringRef("The Guide", 9));
  columns.push_back(StringRef("Doug", 4));
  columns.push_back(StringRef("Hitch", 5));

  BOOST_CHECK_NO_THROW(tmmcif_p.ParseCitation(columns));
  BOOST_CHECK_EQUAL(tmmcif_p.GetInfo().GetCitations().back().GetPublishedIn(),
                    String("The Guide"));

  BOOST_TEST_MESSAGE("  done.");
}

BOOST_AUTO_TEST_CASE(mmcif_citation_author_tests)
{
  BOOST_TEST_MESSAGE("  Running mmcif_citation_author_tests...");

  mol::EntityHandle eh = mol::CreateEntity();
  std::ifstream s("testfiles/mmcif/atom_site.mmcif");
  IOProfile profile;
  MMCifReader mmcif_p(s, eh, profile);
  BOOST_REQUIRE_NO_THROW(mmcif_p.Parse());

  std::vector<String> authors =
    mmcif_p.GetInfo().GetCitations().back().GetAuthorList();

  BOOST_CHECK(authors.size() == 3);
  BOOST_CHECK(authors[0] == "Whiskers, P.D.");
  BOOST_CHECK(authors[1] == "McCheese, B.M.");
  BOOST_CHECK(authors[2] == "Van Hummel, J.F.");

  BOOST_TEST_MESSAGE("  done.");
}

BOOST_AUTO_TEST_CASE(mmcif_struct_ref)
{
  mol::EntityHandle eh = mol::CreateEntity();
  std::ifstream s("testfiles/mmcif/struct_ref.cif");
  IOProfile profile;
  MMCifReader mmcif_p(s, eh, profile);
  mmcif_p.Parse();
  MMCifInfoStructRefs refs=mmcif_p.GetInfo().GetStructRefs();
  BOOST_CHECK_EQUAL(refs.size(), size_t(1));
  MMCifInfoStructRefPtr sr1=refs[0];
  BOOST_CHECK_EQUAL(sr1->GetDBName(), "UNP");
  BOOST_CHECK_EQUAL(sr1->GetDBID(), "BLA2_BACCE");
  BOOST_CHECK_EQUAL(sr1->GetDBAccess(), "P04190");
  BOOST_CHECK_EQUAL(sr1->GetID(), "1");
  MMCifInfoStructRefSeqs seqs=sr1->GetAlignedSeqs();
  BOOST_CHECK_EQUAL(seqs.size(), size_t(2));
  BOOST_CHECK_EQUAL(seqs[0]->GetID(), "1");
  BOOST_CHECK_EQUAL(seqs[0]->GetChainName(), "A");
  BOOST_CHECK_EQUAL(seqs[0]->GetSeqBegin(), 1);
  BOOST_CHECK_EQUAL(seqs[0]->GetSeqEnd(), 19);
  BOOST_CHECK_EQUAL(seqs[0]->GetDBBegin(), 31);
  BOOST_CHECK_EQUAL(seqs[0]->GetDBEnd(), 49);
  BOOST_CHECK_EQUAL(seqs[1]->GetID(), "13");
  BOOST_CHECK_EQUAL(seqs[1]->GetChainName(), "B");
  BOOST_CHECK_EQUAL(seqs[1]->GetSeqBegin(), 1);
  BOOST_CHECK_EQUAL(seqs[1]->GetSeqEnd(), 19);
  BOOST_CHECK_EQUAL(seqs[1]->GetDBBegin(), 31);
  BOOST_CHECK_EQUAL(seqs[1]->GetDBEnd(), 49);
  MMCifInfoStructRefSeqDifs diffs=seqs[0]->GetDifs();
  BOOST_CHECK_EQUAL(diffs.size(), size_t(1));
  BOOST_CHECK_EQUAL(diffs[0]->GetSeqRNum(), 91);
  BOOST_CHECK_EQUAL(diffs[0]->GetDetails(), "ENGINEERED MUTATION");
}

BOOST_AUTO_TEST_CASE(mmcif_refine_tests)
{
  BOOST_TEST_MESSAGE("  Running mmcif_refine_tests...");
  BOOST_TEST_MESSAGE("         positive test...");
  {
    mol::EntityHandle eh = mol::CreateEntity();
    std::ifstream s("testfiles/mmcif/atom_site.mmcif");
    IOProfile profile;
    MMCifReader mmcif_p(s, eh, profile);
    BOOST_REQUIRE_NO_THROW(mmcif_p.Parse());
    BOOST_CHECK_CLOSE(mmcif_p.GetInfo().GetResolution(), Real(2), Real(0.001));
    BOOST_CHECK_CLOSE(mmcif_p.GetInfo().GetRFree(), Real(0.229), Real(0.01));
    BOOST_CHECK_CLOSE(mmcif_p.GetInfo().GetRWork(), Real(0.200), Real(0.01));
  }
  BOOST_TEST_MESSAGE("         done.");
  BOOST_TEST_MESSAGE("         capturing fishy data lines...");
  {
    mol::EntityHandle eh;
    TestMMCifReaderProtected tmmcif_p("testfiles/mmcif/atom_site.mmcif", eh);
    StarLoopDesc tmmcif_h;
    std::vector<StringRef> columns;
    
    tmmcif_h.SetCategory(StringRef("refine", 6));
    tmmcif_h.Add(StringRef("entry_id", 8));
    tmmcif_h.Add(StringRef("ls_d_res_high", 13));
    tmmcif_h.Add(StringRef("ls_d_res_low", 12));
    tmmcif_p.OnBeginLoop(tmmcif_h);
    
    columns.push_back(StringRef("1Foo", 4));
    columns.push_back(StringRef("Foo", 3));
    columns.push_back(StringRef("1", 1));
    
    BOOST_CHECK_THROW(tmmcif_p.ParseRefine(columns), IOException);
  }
  BOOST_TEST_MESSAGE("         done.");
  BOOST_TEST_MESSAGE("  done.");
}

BOOST_AUTO_TEST_CASE(mmcif_biounit_tests)
{
  BOOST_TEST_MESSAGE("  Running mmcif_biounit_tests...");
  //build dummy biounit
  mol::EntityHandle eh = mol::CreateEntity();
  TestMMCifReaderProtected tmmcif_p("testfiles/mmcif/atom_site.mmcif", eh);
  StarLoopDesc tmmcif_h;
  std::vector<StringRef> columns;

  tmmcif_h.SetCategory(StringRef("pdbx_struct_assembly_gen", 24));
  tmmcif_h.Add(StringRef("assembly_id", 11));
  tmmcif_h.Add(StringRef("asym_id_list", 12));
  tmmcif_h.Add(StringRef("oper_expression", 15));
  tmmcif_p.OnBeginLoop(tmmcif_h);

  columns.push_back(StringRef("1", 1));
  columns.push_back(StringRef("A", 1));
  columns.push_back(StringRef("1", 1));

  BOOST_CHECK_NO_THROW(tmmcif_p.ParsePdbxStructAssemblyGen(columns));
  BOOST_CHECK_THROW(tmmcif_p.OnEndData(), IOException);

  tmmcif_h.Clear();
  tmmcif_h.SetCategory(StringRef("pdbx_struct_assembly", 20));
  tmmcif_h.Add(StringRef("id", 2));
  columns.pop_back();
  columns.pop_back();
  columns.pop_back();
  columns.push_back(StringRef("1", 1));
  tmmcif_p.OnBeginLoop(tmmcif_h);
  tmmcif_p.ParsePdbxStructAssembly(columns);

  tmmcif_h.Clear();
  tmmcif_h.SetCategory(StringRef("pdbx_struct_assembly_gen", 24));
  tmmcif_h.Add(StringRef("assembly_id", 11));
  tmmcif_h.Add(StringRef("asym_id_list", 12));
  tmmcif_h.Add(StringRef("oper_expression", 15));
  tmmcif_p.OnBeginLoop(tmmcif_h);

  columns.pop_back();
  columns.push_back(StringRef("1", 1));
  columns.push_back(StringRef("A", 1));
  columns.push_back(StringRef("1", 1));

  BOOST_CHECK_NO_THROW(tmmcif_p.ParsePdbxStructAssemblyGen(columns));
  BOOST_CHECK_THROW(tmmcif_p.OnEndData(), IOException);

  tmmcif_h.Clear();
  tmmcif_h.SetCategory(StringRef("pdbx_struct_assembly_gen", 24));
  tmmcif_h.Add(StringRef("assembly_id", 11));
  tmmcif_h.Add(StringRef("asym_id_list", 12));
  tmmcif_h.Add(StringRef("oper_expression", 15));
  tmmcif_p.OnBeginLoop(tmmcif_h);

  columns.pop_back();
  columns.push_back(StringRef("1-Z", 3));
  BOOST_CHECK_THROW(tmmcif_p.ParsePdbxStructAssemblyGen(columns), IOException);

  columns.pop_back();
  columns.push_back(StringRef("--", 3));
  BOOST_CHECK_THROW(tmmcif_p.ParsePdbxStructAssemblyGen(columns), IOException);

  columns.pop_back();
  columns.push_back(StringRef("A-3", 3));
  BOOST_CHECK_THROW(tmmcif_p.ParsePdbxStructAssemblyGen(columns), IOException);

  tmmcif_h.Clear();
  tmmcif_h.SetCategory(StringRef("pdbx_struct_oper_list", 21));
  tmmcif_h.Add(StringRef("id", 2));
  tmmcif_h.Add(StringRef("type", 4));
  tmmcif_h.Add(StringRef("vector[1]", 9));
  tmmcif_h.Add(StringRef("vector[2]", 9));
  tmmcif_h.Add(StringRef("vector[3]", 9));
  tmmcif_h.Add(StringRef("matrix[1][1]", 12));
  tmmcif_h.Add(StringRef("matrix[1][2]", 12));
  tmmcif_h.Add(StringRef("matrix[1][3]", 12));
  tmmcif_h.Add(StringRef("matrix[2][1]", 12));
  tmmcif_h.Add(StringRef("matrix[2][2]", 12));
  tmmcif_h.Add(StringRef("matrix[2][3]", 12));
  tmmcif_h.Add(StringRef("matrix[3][1]", 12));
  tmmcif_h.Add(StringRef("matrix[3][2]", 12));
  tmmcif_h.Add(StringRef("matrix[3][3]", 12));

  tmmcif_p.OnBeginLoop(tmmcif_h);

  columns.pop_back();
  columns.pop_back();
  columns.pop_back();
  columns.push_back(StringRef("1", 1));
  columns.push_back(StringRef("Nan", 3));
  columns.push_back(StringRef("1", 1));
  columns.push_back(StringRef("A", 1));
  columns.push_back(StringRef("3", 1));
  BOOST_CHECK_THROW(tmmcif_p.ParsePdbxStructOperList(columns), IOException);

  columns.pop_back();
  columns.pop_back();
  columns.pop_back();
  columns.pop_back();
  columns.pop_back();
  columns.push_back(StringRef("1", 1));
  columns.push_back(StringRef("Nan", 3));
  columns.push_back(StringRef("1", 1));
  columns.push_back(StringRef("2", 1));
  columns.push_back(StringRef("3", 1));
  columns.push_back(StringRef("1", 1));
  columns.push_back(StringRef("2", 1));
  columns.push_back(StringRef("3", 1));
  columns.push_back(StringRef("1", 1));
  columns.push_back(StringRef("2", 1));
  columns.push_back(StringRef("3", 1));
  columns.push_back(StringRef("1", 1));
  columns.push_back(StringRef("A", 1));
  columns.push_back(StringRef("3", 1));
  BOOST_CHECK_THROW(tmmcif_p.ParsePdbxStructOperList(columns), IOException);

  BOOST_TEST_MESSAGE("  done.");
}

BOOST_AUTO_TEST_CASE(mmcif_struct_tests)
{
  BOOST_TEST_MESSAGE("  Running mmcif_struct_tests...");

  mol::EntityHandle eh = mol::CreateEntity();
  TestMMCifReaderProtected tmmcif_p("testfiles/mmcif/atom_site.mmcif", eh);
  StarLoopDesc tmmcif_h;
  std::vector<StringRef> columns;

  tmmcif_h.SetCategory(StringRef("struct", 6));
  tmmcif_h.Add(StringRef("entry_id", 8));
  tmmcif_h.Add(StringRef("pdbx_CASP_flag", 14));
  tmmcif_h.Add(StringRef("pdbx_model_details", 18));
  tmmcif_h.Add(StringRef("pdbx_model_type_details", 23));
  tmmcif_h.Add(StringRef("pdbx_formula_weight", 19));
  tmmcif_p.OnBeginLoop(tmmcif_h);

  columns.push_back(StringRef("1BAR", 4));
  columns.push_back(StringRef("?", 1));
  columns.push_back(StringRef("?", 1));
  columns.push_back(StringRef("?", 1));
  columns.push_back(StringRef("1.0", 3));
  BOOST_CHECK_NO_THROW(tmmcif_p.ParseStruct(columns));

  MMCifInfoStructDetails sd = MMCifInfoStructDetails();
  sd = tmmcif_p.GetInfo().GetStructDetails();

  BOOST_CHECK(sd.GetCASPFlag() == '\0');
  BOOST_CHECK(sd.GetModelDetails() == "");
  BOOST_CHECK(sd.GetModelTypeDetails() == "");

  columns.pop_back();
  columns.push_back(StringRef("A", 1));
  BOOST_CHECK_THROW(tmmcif_p.ParseStruct(columns), IOException);

  BOOST_TEST_MESSAGE("  done.");
}

BOOST_AUTO_TEST_CASE(mmcif_struct_conf_tests)
{
  BOOST_TEST_MESSAGE("  Running mmcif_struct_conf_tests...");
  mol::EntityHandle eh = mol::CreateEntity();
  TestMMCifReaderProtected tmmcif_p("testfiles/mmcif/atom_site.mmcif", eh);

  BOOST_TEST_MESSAGE("          testing type validation");
  StringRef type = StringRef("HELX_P", 6);
  BOOST_CHECK(tmmcif_p.DetermineSecStructType(type) ==
              TestMMCifReaderProtected::MMCIF_HELIX);
  type = StringRef("HELX_OT_P", 9);
  BOOST_CHECK(tmmcif_p.DetermineSecStructType(type) ==
              TestMMCifReaderProtected::MMCIF_HELIX);
  type = StringRef("HELX_RH_P", 9);
  BOOST_CHECK(tmmcif_p.DetermineSecStructType(type) ==
              TestMMCifReaderProtected::MMCIF_HELIX);
  type = StringRef("HELX_RH_OT_P", 12);
  BOOST_CHECK(tmmcif_p.DetermineSecStructType(type) ==
              TestMMCifReaderProtected::MMCIF_HELIX);
  type = StringRef("HELX_RH_AL_P", 12);
  BOOST_CHECK(tmmcif_p.DetermineSecStructType(type) ==
              TestMMCifReaderProtected::MMCIF_HELIX);
  type = StringRef("HELX_RH_GA_P", 12);
  BOOST_CHECK(tmmcif_p.DetermineSecStructType(type) ==
              TestMMCifReaderProtected::MMCIF_HELIX);
  type = StringRef("HELX_RH_OM_P", 12);
  BOOST_CHECK(tmmcif_p.DetermineSecStructType(type) ==
              TestMMCifReaderProtected::MMCIF_HELIX);
  type = StringRef("HELX_RH_PI_P", 12);
  BOOST_CHECK(tmmcif_p.DetermineSecStructType(type) ==
              TestMMCifReaderProtected::MMCIF_HELIX);
  type = StringRef("HELX_RH_27_P", 12);
  BOOST_CHECK(tmmcif_p.DetermineSecStructType(type) ==
              TestMMCifReaderProtected::MMCIF_HELIX);
  type = StringRef("HELX_RH_3T_P", 12);
  BOOST_CHECK(tmmcif_p.DetermineSecStructType(type) ==
              TestMMCifReaderProtected::MMCIF_HELIX);
  type = StringRef("HELX_RH_PP_P", 12);
  BOOST_CHECK(tmmcif_p.DetermineSecStructType(type) ==
              TestMMCifReaderProtected::MMCIF_HELIX);
  type = StringRef("HELX_LH_P",     9);
  BOOST_CHECK(tmmcif_p.DetermineSecStructType(type) ==
              TestMMCifReaderProtected::MMCIF_HELIX);
  type = StringRef("HELX_LH_OT_P", 12);
  BOOST_CHECK(tmmcif_p.DetermineSecStructType(type) ==
              TestMMCifReaderProtected::MMCIF_HELIX);
  type = StringRef("HELX_LH_AL_P", 12);
  BOOST_CHECK(tmmcif_p.DetermineSecStructType(type) ==
              TestMMCifReaderProtected::MMCIF_HELIX);
  type = StringRef("HELX_LH_GA_P", 12);
  BOOST_CHECK(tmmcif_p.DetermineSecStructType(type) ==
              TestMMCifReaderProtected::MMCIF_HELIX);
  type = StringRef("HELX_LH_OM_P", 12);
  BOOST_CHECK(tmmcif_p.DetermineSecStructType(type) ==
              TestMMCifReaderProtected::MMCIF_HELIX);
  type = StringRef("HELX_LH_PI_P", 12);
  BOOST_CHECK(tmmcif_p.DetermineSecStructType(type) ==
              TestMMCifReaderProtected::MMCIF_HELIX);
  type = StringRef("HELX_LH_27_P", 12);
  BOOST_CHECK(tmmcif_p.DetermineSecStructType(type) ==
              TestMMCifReaderProtected::MMCIF_HELIX);
 type = StringRef("HELX_LH_3T_P", 12);
  BOOST_CHECK(tmmcif_p.DetermineSecStructType(type) ==
              TestMMCifReaderProtected::MMCIF_HELIX);
  type = StringRef("HELX_LH_PP_P", 12);
  BOOST_CHECK(tmmcif_p.DetermineSecStructType(type) ==
              TestMMCifReaderProtected::MMCIF_HELIX);
  type = StringRef("HELX_N", 6);
  BOOST_CHECK(tmmcif_p.DetermineSecStructType(type) ==
              TestMMCifReaderProtected::MMCIF_HELIX);
  type = StringRef("HELX_OT_N", 9);
  BOOST_CHECK(tmmcif_p.DetermineSecStructType(type) ==
              TestMMCifReaderProtected::MMCIF_HELIX);
  type = StringRef("HELX_RH_N", 9);
  BOOST_CHECK(tmmcif_p.DetermineSecStructType(type) ==
              TestMMCifReaderProtected::MMCIF_HELIX);
  type = StringRef("HELX_RH_OT_N", 12);
  BOOST_CHECK(tmmcif_p.DetermineSecStructType(type) ==
              TestMMCifReaderProtected::MMCIF_HELIX);
  type = StringRef("HELX_RH_A_N", 11);
  BOOST_CHECK(tmmcif_p.DetermineSecStructType(type) ==
              TestMMCifReaderProtected::MMCIF_HELIX);
  type = StringRef("HELX_RH_B_N", 11);
  BOOST_CHECK(tmmcif_p.DetermineSecStructType(type) ==
              TestMMCifReaderProtected::MMCIF_HELIX);
  type = StringRef("HELX_RH_Z_N", 11);
  BOOST_CHECK(tmmcif_p.DetermineSecStructType(type) ==
              TestMMCifReaderProtected::MMCIF_HELIX);
  type = StringRef("HELX_LH_N", 9);
  BOOST_CHECK(tmmcif_p.DetermineSecStructType(type) ==
              TestMMCifReaderProtected::MMCIF_HELIX);
  type = StringRef("HELX_LH_OT_N", 12);
  BOOST_CHECK(tmmcif_p.DetermineSecStructType(type) ==
              TestMMCifReaderProtected::MMCIF_HELIX);
  type = StringRef("HELX_LH_A_N", 11);
  BOOST_CHECK(tmmcif_p.DetermineSecStructType(type) ==
              TestMMCifReaderProtected::MMCIF_HELIX);
  type = StringRef("HELX_LH_B_N", 11);
  BOOST_CHECK(tmmcif_p.DetermineSecStructType(type) ==
              TestMMCifReaderProtected::MMCIF_HELIX);
  type = StringRef("HELX_LH_Z_N", 11);
  BOOST_CHECK(tmmcif_p.DetermineSecStructType(type) ==
              TestMMCifReaderProtected::MMCIF_HELIX);
  type = StringRef("TURN_P", 6);
  BOOST_CHECK(tmmcif_p.DetermineSecStructType(type) ==
              TestMMCifReaderProtected::MMCIF_TURN);
  type = StringRef("TURN_OT_P", 9);
  BOOST_CHECK(tmmcif_p.DetermineSecStructType(type) ==
              TestMMCifReaderProtected::MMCIF_TURN);
  type = StringRef("TURN_TY1_P", 10);
  BOOST_CHECK(tmmcif_p.DetermineSecStructType(type) ==
              TestMMCifReaderProtected::MMCIF_TURN);
  type = StringRef("TURN_TY1P_P", 11);
  BOOST_CHECK(tmmcif_p.DetermineSecStructType(type) ==
              TestMMCifReaderProtected::MMCIF_TURN);
  type = StringRef("TURN_TY2_P", 10);
  BOOST_CHECK(tmmcif_p.DetermineSecStructType(type) ==
              TestMMCifReaderProtected::MMCIF_TURN);
  type = StringRef("TURN_TY2P_P", 11);
  BOOST_CHECK(tmmcif_p.DetermineSecStructType(type) ==
              TestMMCifReaderProtected::MMCIF_TURN);
  type = StringRef("TURN_TY3_P", 10);
  BOOST_CHECK(tmmcif_p.DetermineSecStructType(type) ==
              TestMMCifReaderProtected::MMCIF_TURN);
  type = StringRef("TURN_TY3P_P", 11);
  BOOST_CHECK(tmmcif_p.DetermineSecStructType(type) ==
              TestMMCifReaderProtected::MMCIF_TURN);
  type = StringRef("STRN", 4);
  BOOST_CHECK(tmmcif_p.DetermineSecStructType(type) ==
              TestMMCifReaderProtected::MMCIF_STRAND);
  type = StringRef("Foo", 3);
  BOOST_CHECK_THROW(tmmcif_p.DetermineSecStructType(type), IOException);

  BOOST_TEST_MESSAGE("          done.");

  BOOST_TEST_MESSAGE("          testing auth_chain_id switch...");
  StarLoopDesc tmmcif_h;
  {
    std::vector<StringRef> columns;
    tmmcif_h.SetCategory(StringRef("struct_conf", 11));
    tmmcif_h.Add(StringRef("beg_label_asym_id", 17));
    tmmcif_h.Add(StringRef("beg_label_comp_id", 17));
    tmmcif_h.Add(StringRef("beg_label_seq_id", 16));
    tmmcif_h.Add(StringRef("conf_type_id", 12));
    tmmcif_h.Add(StringRef("end_label_asym_id", 17));
    tmmcif_h.Add(StringRef("end_label_comp_id", 17));
    tmmcif_h.Add(StringRef("end_label_seq_id", 16));
    tmmcif_h.Add(StringRef("id", 2));
    tmmcif_h.Add(StringRef("beg_auth_asym_id", 16));
    tmmcif_p.OnBeginLoop(tmmcif_h);
    columns.push_back(StringRef("A", 1));
    columns.push_back(StringRef("ARG", 3));
    columns.push_back(StringRef("1", 1));
    columns.push_back(StringRef("HELX_RH_AL_P", 12));
    columns.push_back(StringRef("A", 1));
    columns.push_back(StringRef("ARG", 3));
    columns.push_back(StringRef("2", 1));
    columns.push_back(StringRef("DHLX1", 5));
    columns.push_back(StringRef("A", 1));
    tmmcif_p.SetAuthChainID(true);
    BOOST_CHECK_NO_THROW(tmmcif_p.ParseStructConf(columns));
    tmmcif_p.SetAuthChainID(false);
    BOOST_CHECK_NO_THROW(tmmcif_p.ParseStructConf(columns));
    tmmcif_h.Clear();
    tmmcif_h.SetCategory(StringRef("struct_conf", 11));
    tmmcif_h.Add(StringRef("beg_label_asym_id", 17));
    tmmcif_h.Add(StringRef("beg_label_comp_id", 17));
    tmmcif_h.Add(StringRef("beg_label_seq_id", 16));
    tmmcif_h.Add(StringRef("conf_type_id", 12));
    tmmcif_h.Add(StringRef("end_label_asym_id", 17));
    tmmcif_h.Add(StringRef("end_label_comp_id", 17));
    tmmcif_h.Add(StringRef("end_label_seq_id", 16));
    tmmcif_h.Add(StringRef("id", 2));
    tmmcif_p.OnBeginLoop(tmmcif_h);
    columns.pop_back();
    tmmcif_p.SetAuthChainID(true);
    BOOST_CHECK_THROW(tmmcif_p.ParseStructConf(columns), IOException);
  }
  tmmcif_p.SetAuthChainID(false);
  BOOST_TEST_MESSAGE("          done.");

  BOOST_TEST_MESSAGE("  done.");
}

BOOST_AUTO_TEST_CASE(mmcif_struct_sheet_range_tests)
{
  BOOST_TEST_MESSAGE("  Running mmcif_struct_sheet_range_tests...");
  mol::EntityHandle eh = mol::CreateEntity();
  TestMMCifReaderProtected tmmcif_p("testfiles/mmcif/atom_site.mmcif", eh);

  BOOST_TEST_MESSAGE("          testing auth_chain_id switch...");
  StarLoopDesc tmmcif_h;
  std::vector<StringRef> columns;
  tmmcif_h.SetCategory(StringRef("struct_sheet_range", 18));
  tmmcif_h.Add(StringRef("sheet_id", 8));
  tmmcif_h.Add(StringRef("beg_label_asym_id", 17));
  tmmcif_h.Add(StringRef("beg_label_comp_id", 17));
  tmmcif_h.Add(StringRef("beg_label_seq_id", 16));
  tmmcif_h.Add(StringRef("end_label_asym_id", 17));
  tmmcif_h.Add(StringRef("end_label_comp_id", 17));
  tmmcif_h.Add(StringRef("end_label_seq_id", 16));
  tmmcif_h.Add(StringRef("id", 2));
  tmmcif_h.Add(StringRef("beg_auth_asym_id", 16));
  tmmcif_p.OnBeginLoop(tmmcif_h);
  columns.push_back(StringRef("Sheet1", 6));
  columns.push_back(StringRef("A", 1));
  columns.push_back(StringRef("ARG", 3));
  columns.push_back(StringRef("1", 1));
  columns.push_back(StringRef("A", 1));
  columns.push_back(StringRef("ARG", 3));
  columns.push_back(StringRef("2", 1));
  columns.push_back(StringRef("DSTRAND", 7));
  columns.push_back(StringRef("A", 1));
  tmmcif_p.SetAuthChainID(true);
  BOOST_CHECK_NO_THROW(tmmcif_p.ParseStructSheetRange(columns));
  tmmcif_p.SetAuthChainID(false);
  BOOST_CHECK_NO_THROW(tmmcif_p.ParseStructSheetRange(columns));
  tmmcif_h.Clear();
  tmmcif_h.SetCategory(StringRef("struct_sheet_range", 11));
  tmmcif_h.Add(StringRef("sheet_id", 8));
  tmmcif_h.Add(StringRef("beg_label_asym_id", 17));
  tmmcif_h.Add(StringRef("beg_label_comp_id", 17));
  tmmcif_h.Add(StringRef("beg_label_seq_id", 16));
  tmmcif_h.Add(StringRef("end_label_asym_id", 17));
  tmmcif_h.Add(StringRef("end_label_comp_id", 17));
  tmmcif_h.Add(StringRef("end_label_seq_id", 16));
  tmmcif_h.Add(StringRef("id", 2));
  tmmcif_p.OnBeginLoop(tmmcif_h);
  columns.pop_back();
  tmmcif_p.SetAuthChainID(true);
  BOOST_CHECK_THROW(tmmcif_p.ParseStructSheetRange(columns), IOException);
  tmmcif_p.SetAuthChainID(false);
  BOOST_TEST_MESSAGE("          done.");



  BOOST_TEST_MESSAGE("  done.");
}

BOOST_AUTO_TEST_CASE(mmcif_parseatomident)
{
  BOOST_TEST_MESSAGE("  Running mmcif_parseatomident tests...");

  mol::EntityHandle eh = mol::CreateEntity();

  std::ifstream s("testfiles/mmcif/atom_site.mmcif");
  IOProfile profile;
  StarLoopDesc tmmcif_h;
  TestMMCifReaderProtected tmmcif_p(s, eh, profile);
  std::vector<StringRef> columns;
  String cif_chain_name;
  String auth_chain_name;
  StringRef res_name;
  mol::ResNum resnum(0);
  bool valid_res_num = false;
  char alt_loc;
  StringRef atom_name;

  BOOST_TEST_MESSAGE("          testing valid line");
  BOOST_TEST_MESSAGE("          done.");
  // negative
  //cols.push_back(StringRef("ATOM", 4));
  //BOOST_CHECK_THROW(tmmcif_p.ParseAtomIdent(cols,
  //                                          chain_name,
  //                                          res_name,
  //                                          resnum,
  //                                          atom_name,
  //                                          alt_loc), IOException);
  // positive
  //StarLoopDesc tmmcif_h;
  //tmmcif_h.SetCategory(StringRef("atom_site", 9));
  // build header
  //mmcif_h.Add(StringRef("AUTH_ASYM_ID", 12));
  /*
    this->TryStoreIdx(AUTH_ASYM_ID,    "auth_asym_id",    header);
    this->TryStoreIdx(ID,              "id",              header);
    this->TryStoreIdx(LABEL_ALT_ID,    "label_alt_id",    header);
    this->TryStoreIdx(LABEL_ASYM_ID,   "label_asym_id",   header);
    this->TryStoreIdx(LABEL_ATOM_ID,   "label_atom_id",   header);
    this->TryStoreIdx(LABEL_COMP_ID,   "label_comp_id",   header);
    this->TryStoreIdx(LABEL_ENTITY_ID, "label_entity_id", header);
    this->TryStoreIdx(LABEL_SEQ_ID,    "label_seq_id",    header);
    this->TryStoreIdx(TYPE_SYMBOL,     "type_symbol",     header);
    this->TryStoreIdx(CARTN_X, "Cartn_x", header);
    this->TryStoreIdx(CARTN_Y, "Cartn_y", header);
    this->TryStoreIdx(CARTN_Z, "Cartn_z", header);
*/

  BOOST_TEST_MESSAGE("          testing profile to read calpha only");
  {
    profile.calpha_only = true;
    // set up dummy header to pre-set indices
    SetAtomSiteHeader(&tmmcif_h);
    tmmcif_p.OnBeginLoop(tmmcif_h);
    // create CA dummy line
    columns.push_back(StringRef("A", 1));
    columns.push_back(StringRef("2", 1));
    columns.push_back(StringRef(".", 1));
    columns.push_back(StringRef("A", 1));
    columns.push_back(StringRef("CA", 2));
    columns.push_back(StringRef("VAL", 3));
    columns.push_back(StringRef("1", 1));      // label_entity_id
    columns.push_back(StringRef("11", 2));     // label_seq_id
    columns.push_back(StringRef("C", 1));      // type_symbol
    columns.push_back(StringRef("25.369", 6)); // Cartn_x
    columns.push_back(StringRef("30.691", 6)); // Cartn_y
    columns.push_back(StringRef("11.795", 6)); // Cartn_z
    BOOST_CHECK_EQUAL(tmmcif_p.ParseAtomIdent(columns, auth_chain_name,
    			                                    cif_chain_name, res_name,
                                              resnum, valid_res_num, atom_name,
                                              alt_loc), true);
    columns.pop_back();
    columns.pop_back();
    columns.pop_back();
    columns.pop_back();
    columns.pop_back();
    columns.pop_back();
    columns.pop_back();
    columns.pop_back();
    columns.push_back(StringRef("CB", 2));
    columns.push_back(StringRef("VAL", 3));
    columns.push_back(StringRef("1", 1));      // label_entity_id
    columns.push_back(StringRef("11", 2));     // label_seq_id
    columns.push_back(StringRef("C", 1));      // type_symbol
    columns.push_back(StringRef("25.369", 6)); // Cartn_x
    columns.push_back(StringRef("30.691", 6)); // Cartn_y
    columns.push_back(StringRef("11.795", 6)); // Cartn_z
    BOOST_CHECK_EQUAL(tmmcif_p.ParseAtomIdent(columns, auth_chain_name, 
    			                                    cif_chain_name, res_name,
                                              resnum, valid_res_num, atom_name,
                                              alt_loc), false);
  }
  BOOST_TEST_MESSAGE("          done.");

  BOOST_TEST_MESSAGE("  done.");
}

/*
BOOST_AUTO_TEST_CASE(mmcif_parseandaddatom)
{
  mol::EntityHandle eh = mol::CreateEntity();

  BOOST_TEST_MESSAGE("  Running mmcif_parseandaddatom tests...");
  std::ifstream s("testfiles/mmcif/atom_site.mmcif");
  TestMMCifReaderProtected tmmcif_p(s, eh, IOProfile());
  std::vector<StringRef> cols;

  //BOOST_TEST_MESSAGE("    testing short atom_site entry");
  //cols.push_back(StringRef("ATOM", 4));
  //BOOST_CHECK_THROW(tmmcif_p.ParseAndAddAtom(cols), IOException);
  //BOOST_TEST_MESSAGE("  done.");
}
*/

BOOST_AUTO_TEST_CASE(mmcif_testreader)
{
  BOOST_TEST_MESSAGE("  Running mmcif_testreader tests...");
  mol::EntityHandle eh = mol::CreateEntity();
  std::ifstream s("testfiles/mmcif/atom_site.mmcif");
  IOProfile profile;
  MMCifReader mmcif_p(s, eh, profile);

  mmcif_p.SetRestrictChains("A O C");

  BOOST_TEST_MESSAGE("          testing Parse()...");
  BOOST_REQUIRE_NO_THROW(mmcif_p.Parse());

  BOOST_REQUIRE_EQUAL(eh.GetChainCount(),    3);
  BOOST_REQUIRE_EQUAL(eh.GetResidueCount(), 14);
  BOOST_REQUIRE_EQUAL(eh.GetAtomCount(),    35);

  mol::ChainHandle ch = eh.FindChain("A");
  BOOST_CHECK(ch.IsValid());
  BOOST_TEST_MESSAGE("          done.");

  BOOST_TEST_MESSAGE("          testing numbering water...");
  ch = eh.FindChain("O");
  BOOST_CHECK(ch.IsValid());
  mol::ResidueHandleList rl = ch.GetResidueList();
  mol::ResidueHandleList::const_iterator rs;
  int i = 1;
  for (rs = rl.begin(); rs != rl.end(); ++rs, ++i) {
    BOOST_CHECK_EQUAL(rs->GetNumber().GetNum(), i);
  }
  BOOST_TEST_MESSAGE("          done.");

  BOOST_TEST_MESSAGE("          testing secondary structure...");
  // pick chains, iterate residues, check for correct sec.struct.
  ch = eh.FindChain("A");
  rl = ch.GetResidueList();
  BOOST_CHECK_EQUAL(rl[0].GetSecStructure().IsHelical(), true);
  BOOST_CHECK_EQUAL(rl[1].GetSecStructure().IsHelical(), true);
  BOOST_CHECK_EQUAL(rl[2].GetSecStructure().IsExtended(), true);
  ch = eh.FindChain("C");
  rl = ch.GetResidueList();
  BOOST_CHECK_EQUAL(rl[0].GetSecStructure().IsExtended(), true);
  BOOST_TEST_MESSAGE("          done.");

  BOOST_TEST_MESSAGE("          reading data fields which should not fail...");
  BOOST_TEST_MESSAGE(mmcif_p.GetInfo().GetBioUnits().back().GetID());
  BOOST_CHECK(mmcif_p.GetInfo().GetMethod().str() == "Deep-fry");
  BOOST_CHECK(mmcif_p.GetInfo().GetBioUnits().back().GetDetails() ==
              "author_defined_assembly");
  BOOST_CHECK(mmcif_p.GetInfo().GetBioUnits().back().GetMethodDetails() == "?");
  BOOST_CHECK(mmcif_p.GetInfo().GetBioUnits().back().GetID() == "2");
  BOOST_CHECK(mmcif_p.GetInfo().GetBioUnits().back().GetChainList().back() ==
              "F");
  MMCifInfoBioUnit bu = mmcif_p.GetInfo().GetBioUnits().back();
  BOOST_CHECK(bu.GetOperations().back().back()->GetType() ==
              "identity operation");
  MMCifInfoStructDetails sd = mmcif_p.GetInfo().GetStructDetails();
  BOOST_CHECK(sd.GetEntryID() == "1BAR");
  BOOST_CHECK(sd.GetTitle() == "A Title");
  BOOST_CHECK(sd.GetCASPFlag() == 'Y');
  BOOST_CHECK(sd.GetDescriptor() == "ADENYLATE KINASE");
  #if OST_DOUBLE_PRECISION
  BOOST_CHECK_CLOSE(sd.GetMass(), 1.0, 0.001);
  #else
  BOOST_CHECK_CLOSE(sd.GetMass(), 1.0f, 0.001f);
  #endif
  BOOST_CHECK(sd.GetMassMethod() == "Good Guess");
  BOOST_CHECK(sd.GetModelDetails() == "Even better guessing");
  BOOST_CHECK(sd.GetModelTypeDetails() == "Guess");
  MMCifInfoObsolete obs = mmcif_p.GetInfo().GetObsoleteInfo();
  BOOST_CHECK(obs.GetDate() == "2011-08-31");
  BOOST_CHECK(obs.GetID() == "Obsolete");
  BOOST_CHECK(obs.GetPDBID() == "1FOO");
  BOOST_CHECK(obs.GetReplacedPDBID() == "2BAR");
  BOOST_TEST_MESSAGE("          done.");

  BOOST_TEST_MESSAGE("  done.");
}

// helper for mmcif_test_chain_mappings
inline void CheckChainMap(mol::EntityHandle eh, const MMCifInfo& info,
                          const String& cif_name, const String& pdb_name,
                          bool check_info_map) {
  // check chain
  mol::ChainHandle ch = eh.FindChain(cif_name);
  BOOST_CHECK(ch.IsValid());
  BOOST_CHECK(ch.HasProp("pdb_auth_chain_name"));
  BOOST_CHECK(ch.GetStringProp("pdb_auth_chain_name") == pdb_name);
  // info mapping
  if (check_info_map) {
    BOOST_CHECK(info.GetMMCifPDBChainTr(cif_name) == pdb_name);
    BOOST_CHECK(info.GetPDBMMCifChainTr(pdb_name) == cif_name);
  }
}

BOOST_AUTO_TEST_CASE(mmcif_test_chain_mappings)
{
  BOOST_TEST_MESSAGE("  Running mmcif_test_chain_mappings tests...");
  
  // check compound lib
<<<<<<< HEAD
  bool compound_lib_available = 
  static_cast<bool>(SetDefaultCompoundLib());
=======
  bool compound_lib_available = static_cast<bool>(SetDefaultCompoundLib());
>>>>>>> b18b0026

  // load data
  mol::EntityHandle eh = mol::CreateEntity();
  std::ifstream s("testfiles/mmcif/atom_site.mmcif");
  IOProfile profile;
  MMCifReader mmcif_p(s, eh, profile);
  if (compound_lib_available) {
    mmcif_p.SetReadSeqRes(true);
  }
  BOOST_REQUIRE_NO_THROW(mmcif_p.Parse());
  const MMCifInfo& info = mmcif_p.GetInfo();
  
  // check 1-to-1 mappings
  CheckChainMap(eh, info, "A", "A", compound_lib_available);
  CheckChainMap(eh, info, "C", "C", compound_lib_available);
  CheckChainMap(eh, info, "O", "B", false); // water
  CheckChainMap(eh, info, "Z", "Z", compound_lib_available);

  // check entity ID mapping
  BOOST_CHECK(info.GetMMCifEntityIdTr("A") == "1");
  BOOST_CHECK(info.GetMMCifEntityIdTr("C") == "1");
  BOOST_CHECK(info.GetMMCifEntityIdTr("O") == "5");
  BOOST_CHECK(info.GetMMCifEntityIdTr("Z") == "1");
  
  // check non-existent mappings
  BOOST_CHECK(info.GetMMCifPDBChainTr("B") == "");
  BOOST_CHECK(info.GetPDBMMCifChainTr("O") == "");
  BOOST_CHECK(info.GetMMCifEntityIdTr("B") == "");

  BOOST_TEST_MESSAGE("  done.");
}

BOOST_AUTO_TEST_CASE(mmcif_test_revisions_old)
{
  BOOST_TEST_MESSAGE("  Running mmcif_test_revisions_old tests...");
  
  // load data
  mol::EntityHandle eh = mol::CreateEntity();
  std::ifstream s("testfiles/mmcif/3IMJ_rev_old.cif");
  IOProfile profile;
  MMCifReader mmcif_p(s, eh, profile);
  BOOST_REQUIRE_NO_THROW(mmcif_p.Parse());
  const MMCifInfo& info = mmcif_p.GetInfo();
  const MMCifInfoRevisions& revs = info.GetRevisions();
  
  // check items
  BOOST_CHECK_EQUAL(revs.GetSize(), size_t(3));
  BOOST_CHECK_EQUAL(revs.GetNum(0), 1);
  BOOST_CHECK_EQUAL(revs.GetDate(0), String("2009-11-17"));
  BOOST_CHECK_EQUAL(revs.GetStatus(0), String("full release"));
  BOOST_CHECK_EQUAL(revs.GetNum(1), 2);
  BOOST_CHECK_EQUAL(revs.GetDate(1), String("2011-07-13"));
  BOOST_CHECK_EQUAL(revs.GetStatus(1), String("?"));
  BOOST_CHECK_EQUAL(revs.GetNum(2), 3);
  BOOST_CHECK_EQUAL(revs.GetDate(2), String("2012-12-12"));
  BOOST_CHECK_EQUAL(revs.GetStatus(2), String("?"));
  // check rest
  BOOST_CHECK_EQUAL(revs.GetDateOriginal(), String("2009-08-10"));
  BOOST_CHECK_EQUAL(revs.GetLastDate(), String("2012-12-12"));
  BOOST_CHECK_EQUAL(revs.GetFirstRelease(), size_t(1));

  BOOST_TEST_MESSAGE("  done.");
}

BOOST_AUTO_TEST_CASE(mmcif_test_revisions_new)
{
  BOOST_TEST_MESSAGE("  Running mmcif_test_revisions_new tests...");
  
  // load data
  mol::EntityHandle eh = mol::CreateEntity();
  std::ifstream s("testfiles/mmcif/3IMJ_rev_new.cif");
  IOProfile profile;
  MMCifReader mmcif_p(s, eh, profile);
  BOOST_REQUIRE_NO_THROW(mmcif_p.Parse());
  const MMCifInfo& info = mmcif_p.GetInfo();
  const MMCifInfoRevisions& revs = info.GetRevisions();
  
  // check items
  BOOST_CHECK_EQUAL(revs.GetSize(), size_t(3));
  BOOST_CHECK_EQUAL(revs.GetNum(0), 1);
  BOOST_CHECK_EQUAL(revs.GetDate(0), String("2009-11-17"));
  BOOST_CHECK_EQUAL(revs.GetStatus(0), String("Initial release"));
  BOOST_CHECK_EQUAL(revs.GetNum(1), 2);
  BOOST_CHECK_EQUAL(revs.GetDate(1), String("2011-07-13"));
  BOOST_CHECK_EQUAL(revs.GetStatus(1), String("?"));
  BOOST_CHECK_EQUAL(revs.GetNum(2), 3);
  BOOST_CHECK_EQUAL(revs.GetDate(2), String("2012-12-12"));
  BOOST_CHECK_EQUAL(revs.GetStatus(2), String("?"));
  // check rest
  BOOST_CHECK_EQUAL(revs.GetDateOriginal(), String("2009-08-10"));
  BOOST_CHECK_EQUAL(revs.GetLastDate(), String("2012-12-12"));
  BOOST_CHECK_EQUAL(revs.GetFirstRelease(), size_t(1));

  BOOST_TEST_MESSAGE("  done.");
}

BOOST_AUTO_TEST_SUITE_END();<|MERGE_RESOLUTION|>--- conflicted
+++ resolved
@@ -1313,12 +1313,7 @@
   BOOST_TEST_MESSAGE("  Running mmcif_test_chain_mappings tests...");
   
   // check compound lib
-<<<<<<< HEAD
-  bool compound_lib_available = 
-  static_cast<bool>(SetDefaultCompoundLib());
-=======
   bool compound_lib_available = static_cast<bool>(SetDefaultCompoundLib());
->>>>>>> b18b0026
 
   // load data
   mol::EntityHandle eh = mol::CreateEntity();
