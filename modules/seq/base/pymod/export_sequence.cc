--- conflicted
+++ resolved
@@ -400,11 +400,7 @@
     .def("__getitem__", &do_slice_b)
   ;
   implicitly_convertible<SequenceList, ConstSequenceList>();
-<<<<<<< HEAD
-  
-=======
-
->>>>>>> bc2d47a7
+
   def("CreateSequenceList", &CreateSequenceList);
   def("SequenceFromChain", seq_from_chain_a);
   def("SequenceFromChain", seq_from_chain_b);
