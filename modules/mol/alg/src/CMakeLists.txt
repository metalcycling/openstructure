set(OST_MOL_ALG_HEADERS
  svd_superpose.hh
  module_config.hh
  sec_structure_segments.hh
  local_dist_diff_test.hh
  superpose_frames.hh
  filter_clashes.hh
  construct_cbeta.hh
  clash_score.hh
  trajectory_analysis.hh
  structure_analysis.hh
)

set(OST_MOL_ALG_SOURCES
  svd_superpose.cc
  clash_score.cc
  sec_structure_segments.cc
  local_dist_diff_test.cc
  superpose_frames.cc
  filter_clashes.cc
  construct_cbeta.cc
  trajectory_analysis.cc
  structure_analysis.cc
)

set(MOL_ALG_DEPS ost_mol ost_seq)

if (ENABLE_IMG)
  set(OST_MOL_ALG_HEADERS
    ${OST_MOL_ALG_HEADERS}
    entity_to_density.hh
  )

  set(OST_MOL_ALG_SOURCES
    ${OST_MOL_ALG_SOURCES}
    entity_to_density.cc
  )

  set(MOL_ALG_DEPS ${MOL_ALG_DEPS} ost_img ost_img_alg)
endif()

executable(NAME lddt SOURCES lddt.cc 
           DEPENDS_ON  ost_mol ost_mol_alg ost_io STATIC)

module(NAME mol_alg SOURCES ${OST_MOL_ALG_SOURCES}
       HEADERS ${OST_MOL_ALG_HEADERS}
       HEADER_OUTPUT_DIR ost/mol/alg
       DEPENDS_ON ${MOL_ALG_DEPS}
       LINK ${BOOST_PROGRAM_OPTIONS})

copy_if_different("." "${STAGE_DIR}/share/openstructure"
                  "atom_scattering_properties.txt" "ATOM_SCATTERING_PROPS"
                  "ost_mol_alg")
install(FILES "atom_scattering_properties.txt" DESTINATION "share/openstructure/")
<<<<<<< HEAD
=======

copy_if_different("." "${STAGE_DIR}/share/openstructure"
                  "stereo_chemical_props.txt" "STEREO_CHEMICAL_PROPS"
                  "ost_mol_alg")
install(FILES "stereo_chemical_props.txt" DESTINATION "share/openstructure/")
>>>>>>> 31502020
<|MERGE_RESOLUTION|>--- conflicted
+++ resolved
@@ -52,11 +52,8 @@
                   "atom_scattering_properties.txt" "ATOM_SCATTERING_PROPS"
                   "ost_mol_alg")
 install(FILES "atom_scattering_properties.txt" DESTINATION "share/openstructure/")
-<<<<<<< HEAD
-=======
 
 copy_if_different("." "${STAGE_DIR}/share/openstructure"
                   "stereo_chemical_props.txt" "STEREO_CHEMICAL_PROPS"
                   "ost_mol_alg")
-install(FILES "stereo_chemical_props.txt" DESTINATION "share/openstructure/")
->>>>>>> 31502020
+install(FILES "stereo_chemical_props.txt" DESTINATION "share/openstructure/")