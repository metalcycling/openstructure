//------------------------------------------------------------------------------
// This file is part of the OpenStructure project <www.openstructure.org>
//
// Copyright (C) 2008-2011 by the OpenStructure authors
//
// This library is free software; you can redistribute it and/or modify it under
// the terms of the GNU Lesser General Public License as published by the Free
// Software Foundation; either version 3.0 of the License, or (at your option)
// any later version.
// This library is distributed in the hope that it will be useful, but WITHOUT
// ANY WARRANTY; without even the implied warranty of MERCHANTABILITY or FITNESS
// FOR A PARTICULAR PURPOSE.  See the GNU Lesser General Public License for more
// details.
//
// You should have received a copy of the GNU Lesser General Public License
// along with this library; if not, write to the Free Software Foundation, Inc.,
// 51 Franklin Street, Fifth Floor, Boston, MA  02110-1301  USA
//------------------------------------------------------------------------------
#ifndef OST_EDITOR_BASE_HS
#define OST_EDITOR_BASE_HS
/*
  Author: Marco Biasini
 */
 
#include <ost/mol/module_config.hh>

#include <ost/geom/geom.hh>

#include "entity_handle.hh"
#include "residue_prop.hh"
#include "editor_type_fw.hh"

namespace ost { namespace mol {

/// \brief base class for entity editors
///
/// Entities, chains, residues and atoms are assembled and modified via 
/// editors.
/// Editors are usually used as one of the concrete subclasses of EditorBase:
/// XCSEditor and ICSEditor. The former operates on the external carthesian
/// coordinate system while the latter operates on the internal coordinate
/// system. To create a new editor, use EntityHandle::EditXCS() and
/// EntityHandle::EditICS(), respectively.
/// 
/// For an introduction to the concept of editors go \ref editors "here"
class DLLEXPORT_OST_MOL EditorBase {
public:
  /// \brief create new chain
  ///
  /// create new chain and attach it to entity.
  ///
  /// \param chain_name
  ///          The chain name. Can be an arbitrary String. However, if you
  ///          intend to use the PDB export funtionality, the \c chain_name
  ///          should be a single letter, preferably in the range A-Z.
  ///
  /// \return  The newly created chain handle
  ChainHandle InsertChain(const String& chain_name);

  /// \brief create new chain
  ///
  /// create new chain with properties of a provided chain handle and attach it to entity.
  ///
  /// \param chain_name
  ///          The chain name. Can be an arbitrary String. However, if you
  ///          intend to use the PDB export funtionality, the \c chain_name
  ///          should be a single letter, preferably in the range A-Z.
  /// \param chain
  ///          The newly created chain will take over all generic
  ///          attached to this handle.
  /// \param deep
  ///          If set to true, all residues and atoms of chain will be
  ///          completely copied into the created chain. No bonds and angles
  ///          are added.
  ///
  /// \return  The newly created chain handle
  ChainHandle InsertChain(const String& chain_name, ChainHandle chain, bool deep=false);

  /// \name Inserting, removing and modifying order of residues
  ///@{
  /// \brief Append residue to the end of the chain
  /// 
  /// Append residue with residue key \var k to the end of the chain. The 
  /// residue number will be set to the residue number of the last added residue
  /// plus one but with the alternative position identifier left unchanged.
  /// The following code will append a new residue with key GLY:
  /// \code
  /// ResidueHandle gly=chain.AppendResidue("GLY");
  /// \endcode
  /// \note     The created residue is empty and does not contain any atoms.
  /// \return   The newly created residue
  /// \sa       #InsertResidueBefore, EntityHandle::InsertChain, CreateEntity,
  ///           ResidueHandle::InsertAtom.
  ResidueHandle AppendResidue(ChainHandle chain, const ResidueKey& k);
  
  ResidueHandle AppendResidue(ChainHandle chain, const ResidueKey& k, 
                              const ResNum& num); 

  /// \brief Append residue to the ent of the chain
  ///
  /// Append residue with all properties of provided residue into chain.
  ///
  /// \param residue
  ///          All properties of this residue will be copied into the newly created
  ///          residue. The newly created residue will not contain any atoms, except
  ///          you set \var deep to true.
  ///
  /// \param deep
  ///          if set to true, all atoms from the source residue will be copied into
  ///          the newly created residue. No bonds and angles are added.
  ///
  /// \return  The newly created residue handle

  ResidueHandle AppendResidue(ChainHandle chain, ResidueHandle residue, bool deep=false);

  /// \brief  Insert residue into chain
  /// 
  /// Insert residue with residue number \var num and key \var k into the
  /// chain.
  /// \code
  /// EntityHandle e=CreateEntity();
  /// ChainHandle chain=e.InsertChain("A");
  /// ResidueHandle first=chain.AppendResidue("MET");
  /// ResNum number=first.GetNumber();  
  /// //the next two lines have the same effect  
  /// chain.AppendResidue("GLY");
  /// chain.InsertResidueBefore("GLY, "++number)
  /// \endcode
  /// \sa     #AppendResidue, EntityHandle::InsertChain, CreateEntity,
  ///         ResidueHandle::InsertAtom.
  ResidueHandle InsertResidueBefore(ChainHandle chain, int index, 
                                    const ResNum& num,
                                    const ResidueKey& k);

  /// \brief insert residue into chain
  /// 
  /// This method is identical to InsertResidueBefore() but inserts the
  /// residue after the specified position
  /// \sa #InsertResidueBefore
  ResidueHandle InsertResidueAfter(ChainHandle chain, int index,
                                   const ResNum& num,
                                   const ResidueKey& k);
  
  /// \name Adding/removing atoms
  //@{
  /// \brief  Insert new atom
  ///
  /// Insert new atom and add it to residue. For atoms with alternative atom
  /// locations use ResidueHandle::InsertAltAtom().
  /// \param residue is the parent residue
  /// \param name is the atom name. While free to choose a name, it is adviced 
  ///     to properly name the residues according to IUPAC rules as several
  ///     algorithms as well as most builders in the conop module rely on proper 
  ///     naming.
  /// \param pos is the position of the atom in global coordinates
  AtomHandle InsertAtom(ResidueHandle residue, const String& name, 
                        const geom::Vec3& pos, const String& ele="",
                        Real occupancy=1.0, Real b_factor=0.0, 
                        bool is_hetatm=false);

  /// \brief Insert new atom
  ///
  /// Inserts new atom with all properties from the provided atom handle.
  ///
  /// \param residue is the parent residue
  /// \param atom from which all informations will be copied over to the
  ///        newly created atom
  ///
  /// \return the newly created AtomHandle

  AtomHandle InsertAtom(ResidueHandle residue, AtomHandle atom);

  /// \brief Insert new atom with alternative position indicator
  /// \sa EditorBase::AddAltAtomPos(), ResidueHandle
  AtomHandle InsertAltAtom(ResidueHandle residue, const String& name, 
                           const String& alt_group, const geom::Vec3& pos,
                           const String& ele="", Real occ=1.0,
                           Real b_factor=0.0);

  /// \brief Insert new atom with alternative position indicator
  ///
  /// All informations will be copied over from atom, except bonds

  AtomHandle InsertAltAtom(ResidueHandle residue, AtomHandle atom,
                           const String& alt_group);


  /// \brief  Add alternative atom position
  /// \param group is the name of the alternative atom position group. If no 
  ///     group of that name exists, it will be created.
  /// \param atom is the atom handle the additional location belongs to. It is
  ///     required that the atom has been inserted via InsertAltAtom, If the
  ///     atom is a conventional atom without alternative location, a
  ///     Error will be thrown.
  /// \param position
  ///         is the alternative position
  /// \sa EditorBase::InsertAltAtom(), ResidueHandle
  void AddAltAtomPos(const String& group, const AtomHandle& atom, 
                     const geom::Vec3& position, Real occ=1.0,
                     Real b_factor=0.0);
  //\}
  
  /// \brief connect two atoms with bond
  ///
  /// If there is already a bond between the two atoms, no new bond is created.
  /// Instead, the already existing bond is returned.
  BondHandle Connect(const AtomHandle& first, const AtomHandle& second);
  BondHandle Connect(const AtomHandle& first, const AtomHandle& second,
                     unsigned char bond_order);
  BondHandle Connect(const AtomHandle& first, const AtomHandle& second,
                     Real len, Real theta, Real phi);
  BondHandle Connect(const AtomHandle& first, const AtomHandle& second,
                     Real len, Real theta, Real phi,
                     unsigned char bond_order);

  void RenameResidue(ResidueHandle res, const String& new_name);
  
  void SetResidueNumber(ResidueHandle res, const ResNum& num);
  
  void RenameChain(ChainHandle chain, const String& new_name);

  /// \brief Assign type of chain according to ChainType.
  ///
  /// \param chain chain to assign to
  /// \param type type of the chain
  void SetChainType(ChainHandle chain, const ChainType type);

  /// \brief Assign a description to a chain.
  ///
  /// \param chain chain to assign to
  /// \param desc description
  void SetChainDescription(ChainHandle chain, const String desc);

  /// \brief   Delete all atoms of residue
  ///
  /// All associated torsions and bonds will also be removed
  void DeleteAllAtoms(ResidueHandle res);
  
  /// \brief  Delete specific atom from this residue
  ///
  ///  All associated torsions and bonds will also be removed as well.
  ///
  /// \param atom
  ///         is the atom to remove. If no such atom exists, this method will
  ///         have no effect
  void DeleteAtom(const AtomHandle& atom);
  
  /// \brief Add named torsion to entity
  TorsionHandle AddTorsion(const String& name, const AtomHandle& a1,
                           const AtomHandle& a2, const AtomHandle& a3,
                           const AtomHandle& a4);  
  /// \brief delete chain
  ///
  /// all associated atoms, residues, torsions and bonds will also be deleted.
  void DeleteChain(const ChainHandle& chain);

  /// \brief Delete residue
  ///
  /// Atoms, bonds and torsions involving this residue are removed as well
  ///
  /// \sa ChainHandle::DeleteResidue, DeleteAtom
  void DeleteResidue(const ResidueHandle& residue_handle);

  /// \brief reorder residues of given chain based on their residue number
  void ReorderResidues(const ChainHandle& chain);

  /// \brief reorder residues of all chains based on their residue number
  void ReorderAllResidues();

  /// \brief renumber residues of all chains
  ///
  /// \param start
  ///           Residues of every chain will be renumbered, whereas the first
  ///           residue gets the residue number start.
  ///
  /// \param keep_spacing
  ///           If set to false, residues will continously be renumbered ongoing from start.
  ///           Otherwise the spacings between the residues are kept.
  void RenumberAllResidues(int start, bool keep_spacing);



  /// \brief renumber residues of one chain
  ///
  /// \param name
  ///           All residues of this chain will be renumbered according to the
  ///           parameters start and keep_spacing
  ///
  /// \param start
  ///           Residues of given chain will be renumbered, whereas the first
  ///           residue gets the residue number start.
  ///
  /// \param keep_spacing
  ///           If set to false, residues will continously be renumbered ongoing from start.
  ///           Otherwise the spacings between the residues are kept.
<<<<<<< HEAD
  void RenumberChain(const String& name, int start, bool keep_spacing);
=======
  void RenumberChain(const ChainHandle& chain, int start, bool keep_spacing);
>>>>>>> f6c3a5e7
    
  /// \brief Get edit mode of editor
  EditMode GetMode() const {return mode_;}
  
  /// \ brief return entity this editor works on
  EntityHandle GetEntity() const {return ent_;}

  /// \brief change the name of the atom to the new name  
  void RenameAtom(AtomHandle atom, const String& new_name);
protected:
  EditorBase(const EntityHandle& ent, EditMode mode);
  void UpdateTrace();
  EntityHandle     ent_;
  EditMode         mode_;
};
 
}} //ns

#endif<|MERGE_RESOLUTION|>--- conflicted
+++ resolved
@@ -293,11 +293,7 @@
   /// \param keep_spacing
   ///           If set to false, residues will continously be renumbered ongoing from start.
   ///           Otherwise the spacings between the residues are kept.
-<<<<<<< HEAD
-  void RenumberChain(const String& name, int start, bool keep_spacing);
-=======
   void RenumberChain(const ChainHandle& chain, int start, bool keep_spacing);
->>>>>>> f6c3a5e7
     
   /// \brief Get edit mode of editor
   EditMode GetMode() const {return mode_;}
