--- conflicted
+++ resolved
@@ -67,6 +67,8 @@
   virtual float GetHelixEcc() const;
   virtual unsigned int GetHelixProfileType() const;
   virtual void SetHelixProfileType(unsigned int);
+  virtual unsigned int GetHelixMode() const;
+  virtual void SetHelixMode(unsigned int);
 
   virtual void SetStrandWidth(float strand_width);
   virtual float GetStrandWidth() const;
@@ -76,6 +78,8 @@
   virtual float GetStrandEcc() const;
   virtual unsigned int GetStrandProfileType() const;
   virtual void SetStrandProfileType(unsigned int);
+  virtual unsigned int GetStrandMode() const;
+  virtual void SetStrandMode(unsigned int);
 
   virtual void SetColorBlendMode(unsigned int);
   virtual unsigned int GetColorBlendMode() const;
@@ -99,16 +103,14 @@
   float helix_thickness_;
   float helix_ecc_;
   unsigned int helix_profile_;
+  unsigned int helix_mode_;
   float strand_width_;
   float strand_thickness_;
   float strand_ecc_;
   unsigned int strand_profile_;
-<<<<<<< HEAD
-=======
   unsigned int strand_mode_;
 
   unsigned int color_blend_mode_;
->>>>>>> 5a706eea
 };
 
 typedef boost::shared_ptr<CartoonRenderOptions> CartoonRenderOptionsPtr;
