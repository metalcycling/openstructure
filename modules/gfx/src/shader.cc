//------------------------------------------------------------------------------
// This file is part of the OpenStructure project <www.openstructure.org>
//
// Copyright (C) 2008-2010 by the OpenStructure authors
//
// This library is free software; you can redistribute it and/or modify it under
// the terms of the GNU Lesser General Public License as published by the Free
// Software Foundation; either version 3.0 of the License, or (at your option)
// any later version.
// This library is distributed in the hope that it will be useful, but WITHOUT
// ANY WARRANTY; without even the implied warranty of MERCHANTABILITY or FITNESS
// FOR A PARTICULAR PURPOSE.  See the GNU Lesser General Public License for more
// details.
//
// You should have received a copy of the GNU Lesser General Public License
// along with this library; if not, write to the Free Software Foundation, Inc.,
// 51 Franklin Street, Fifth Floor, Boston, MA  02110-1301  USA
//------------------------------------------------------------------------------
/*
  Author: Ansgar Philippsen
*/

#include <vector>
#include <sstream>

#include <boost/filesystem/operations.hpp>
#include <boost/filesystem/fstream.hpp>
#include <ost/platform.hh>
#include <ost/log.hh>

#include "glext_include.hh"

#include "shader.hh"
#include "scene.hh"

namespace ost { namespace gfx {

namespace bf = boost::filesystem;

Shader& Shader::Instance()
{
  static Shader instance;
  return instance;
}

Shader::Shader():
  valid_(false),
  current_program_(0),
  current_name_(""),
  shader_code_map_(),
  shader_program_map_()
{
  if(!OST_GL_VERSION_2_0) {
    LOGN_VERBOSE("OpenGL version smaller 2.0, deactivating shader functionality");
  }
}


void Shader::PreGLInit() 
{
#if !defined(__APPLE__)
  GLenum err = glewInit();
  if (GLEW_OK != err) {
    LOG_ERROR("glew failure: " << glewGetErrorString(err));
    assert(false);
  }
#endif
}

bool Shader::Compile(std::string shader_name, std::string shader_code, 
                     GLenum shader_type, GLuint& shader_id)
{
  shader_id = glCreateShader(shader_type);
  const char* tmp_ptr[] = {0};
  tmp_ptr[0]=shader_code.c_str();
  glShaderSource(shader_id, 1, tmp_ptr, NULL);
  glCompileShader(shader_id);

  GLint sh_compiled;
  glGetShaderiv(shader_id, GL_COMPILE_STATUS, &sh_compiled);
  if(sh_compiled==GL_TRUE) {
<<<<<<< HEAD
    LOGN_DEBUG("shader [" << shader_name << "] successfully compiled (" << shader_id << ")");
=======
    LOG_VERBOSE("shader [" << shader_name << "] successfully compiled (" << shader_id << ")");
>>>>>>> 1648d0c9
  } else {
    GLint sh_log_length;
    glGetShaderiv(shader_id, GL_INFO_LOG_LENGTH, &sh_log_length);
    std::vector<GLchar> sh_log(sh_log_length+1);
    glGetShaderInfoLog(shader_id, sh_log_length, NULL, &sh_log[0]);
    LOG_ERROR("shader [" << shader_name << "] compilation failed:" << std::endl << String(&sh_log[0]));
    return false;
  }
  return true;
}

bool Shader::Link(const std::vector<GLuint>& code_list, std::string pr_name, GLuint& shader_pr)
{
  shader_pr = glCreateProgram();
  for(std::vector<GLuint>::const_iterator it=code_list.begin();it!=code_list.end();++it) {
    if(*it == 0) {
<<<<<<< HEAD
      LOGN_DEBUG("skipping shader [" << pr_name << "] due to missing compiled code");
=======
      LOG_WARNING("skipping shader [" << pr_name << "] due to missing compiled code");
>>>>>>> 1648d0c9
      return false;
    }
    LOG_VERBOSE("attaching compiled shader id " << *it << " to " << shader_pr);
    glAttachShader(shader_pr,*it);
  }
    
  glLinkProgram(shader_pr);
  GLint pr_linked;
  glGetProgramiv(shader_pr,GL_LINK_STATUS,&pr_linked);
  if(pr_linked==GL_TRUE) {
<<<<<<< HEAD
    LOGN_DEBUG("shader [" << pr_name << "] sucessfully linked");
=======
    LOG_VERBOSE("shader [" << pr_name << "] sucessfully linked");
>>>>>>> 1648d0c9
  } else {
    GLint pr_log_length;
    glGetProgramiv(shader_pr, GL_INFO_LOG_LENGTH, &pr_log_length);
    std::vector<GLchar> pr_log(pr_log_length+1);
    glGetProgramInfoLog(shader_pr, pr_log_length, NULL, &pr_log[0]);
    LOG_ERROR("shader [" << pr_name << "] linking failed:" << std::endl << String(&pr_log[0]));
    return false;
  }
  return true;
}

bool Shader::Add(const std::string& name, const std::string& vs_code, const std::string& fs_code)
{
  GLuint vs_id=0;
  if(!Shader::Compile(name,vs_code,GL_VERTEX_SHADER,vs_id)) {
    return false;
  }
  
  GLuint fs_id=0;
  if(!Shader::Compile(name,fs_code,GL_FRAGMENT_SHADER,fs_id)) {
    return false;
  }
  
  std::vector<GLuint> shader_program_list;
  GLuint id;

  shader_program_list.push_back(vs_id);
  shader_program_list.push_back(fs_id);
  if(!Shader::Link(shader_program_list,"hatch",id)) {
    return false;
  }

  shader_program_map_[name]=id;
  return true;
}


void Shader::Setup() 
{
  if(!OST_GL_VERSION_2_0) return;

  String ost_root = GetSharedDataPath();
  bf::path ost_root_dir(ost_root);
  bf::path shader_dir(ost_root_dir / "shader");

  struct ShaderListEntry {
    const char* file;
    GLenum type;
  } shader_list[] = {
    //////////////////////////////////////////////////////////////////
    // this is the master list of all shader code in shader/

    {"basic_vs.glsl", GL_VERTEX_SHADER},
    {"basic_fs.glsl", GL_FRAGMENT_SHADER},
    {"fraglight_vs.glsl", GL_VERTEX_SHADER},
    {"fraglight_fs.glsl", GL_FRAGMENT_SHADER},
    {"basic_hf_vs.glsl", GL_VERTEX_SHADER},
    {"selfx_vs.glsl", GL_VERTEX_SHADER},
    {"selfx_fs.glsl", GL_FRAGMENT_SHADER},
    {"toon_vs.glsl", GL_VERTEX_SHADER},
    {"toon_fs.glsl", GL_FRAGMENT_SHADER},
    {"toon2_fs.glsl", GL_FRAGMENT_SHADER},
    {"noop_vs.glsl", GL_VERTEX_SHADER},
    {"aaline_fs.glsl", GL_FRAGMENT_SHADER},
    {"iso_vs.glsl", GL_VERTEX_SHADER},
    {"iso_fs.glsl", GL_FRAGMENT_SHADER},
    {"fast_sphere_vs.glsl", GL_VERTEX_SHADER},
    {"fast_sphere_fs.glsl", GL_FRAGMENT_SHADER},
    {"outline_vs.glsl", GL_VERTEX_SHADER},
    {"dumpnorm_vs.glsl", GL_VERTEX_SHADER},
    {"dumpnorm_fs.glsl", GL_FRAGMENT_SHADER},
    {"quadpp_vs.glsl", GL_VERTEX_SHADER},
    {"convolute1_fs.glsl", GL_FRAGMENT_SHADER},
    {"amboccl_fs.glsl", GL_FRAGMENT_SHADER},
    {"scenefx_vs.glsl", GL_VERTEX_SHADER},
    {"scenefx_fs.glsl", GL_FRAGMENT_SHADER},
    {"beacon_fs.glsl", GL_FRAGMENT_SHADER},
    {"screenblur4_fs.glsl", GL_FRAGMENT_SHADER},
    {"test_tex_fs.glsl", GL_FRAGMENT_SHADER}
    //////////////////////////////////////////////////////////////////
  };

  shader_code_map_.clear();

  for(unsigned int i=0;i<sizeof(shader_list)/sizeof(ShaderListEntry);++i) {
    String shader_name(shader_list[i].file);
    bf::path shader_file(shader_dir / shader_name);

    if(!bf::exists(shader_file)){
      LOG_ERROR("not found: [" << shader_file.string() << "], cannot create shaders");
      continue;
    }

    bf::ifstream shader_file_stream(shader_file);
    String shader_code;
    String line;
    while (std::getline(shader_file_stream,line)) {
      shader_code += line + "\n";
    }

    GLuint shader_id;
    if(Shader::Compile(shader_name,shader_code,shader_list[i].type,shader_id)) {
      shader_code_map_[shader_name]=shader_id;
    } else {
      shader_code_map_[shader_name]=0;
    }
  }

  std::vector<GLuint> shader_program_list;
  GLuint shader_program_id;
  // basic shader
  shader_program_list.push_back(shader_code_map_["basic_vs.glsl"]);
  shader_program_list.push_back(shader_code_map_["basic_fs.glsl"]);
  if(Shader::Link(shader_program_list,"basic",shader_program_id)) {
    shader_program_map_["basic"]=shader_program_id;
  }
  // fraglight shader
  shader_program_list.clear();
  shader_program_list.push_back(shader_code_map_["fraglight_vs.glsl"]);
  shader_program_list.push_back(shader_code_map_["fraglight_fs.glsl"]);
  if(Shader::Link(shader_program_list,"fraglight",shader_program_id)) {
    shader_program_map_["fraglight"]=shader_program_id;
  }
  // basic hemisphere lighting shader
  shader_program_list.clear();
  shader_program_list.push_back(shader_code_map_["basic_hf_vs.glsl"]);
  shader_program_list.push_back(shader_code_map_["basic_fs.glsl"]);
  if(Shader::Link(shader_program_list,"hemilight",shader_program_id)) {
    shader_program_map_["hemilight"]=shader_program_id;
  }
  // selfx shader
  shader_program_list.clear();
  shader_program_list.push_back(shader_code_map_["selfx_vs.glsl"]);
  shader_program_list.push_back(shader_code_map_["selfx_fs.glsl"]);
  if(Shader::Link(shader_program_list,"selfx",shader_program_id)) {
    shader_program_map_["selfx"]=shader_program_id;
  }
  // toon shader
  shader_program_list.clear();
  shader_program_list.push_back(shader_code_map_["toon_vs.glsl"]);
  shader_program_list.push_back(shader_code_map_["toon_fs.glsl"]);
  if(Shader::Link(shader_program_list,"toon1",shader_program_id)) {
    shader_program_map_["toon1"]=shader_program_id;
  }
  // toon2 shader
  shader_program_list.clear();
  shader_program_list.push_back(shader_code_map_["toon_vs.glsl"]);
  shader_program_list.push_back(shader_code_map_["toon2_fs.glsl"]);
  if(Shader::Link(shader_program_list,"toon2",shader_program_id)) {
    shader_program_map_["toon2"]=shader_program_id;
  }
  // line shader
  shader_program_list.clear();
  shader_program_list.push_back(shader_code_map_["basic_vs.glsl"]);
  shader_program_list.push_back(shader_code_map_["aaline_fs.glsl"]);
  if(Shader::Link(shader_program_list,"aaline",shader_program_id)) {
    shader_program_map_["aaline"]=shader_program_id;
  }
  // iso shader
  shader_program_list.clear();
  shader_program_list.push_back(shader_code_map_["iso_vs.glsl"]);
  shader_program_list.push_back(shader_code_map_["iso_fs.glsl"]);
  if(Shader::Link(shader_program_list,"iso",shader_program_id)) {
    shader_program_map_["iso"]=shader_program_id;
  }
  // fast sphere shader
  shader_program_list.clear();
  shader_program_list.push_back(shader_code_map_["fast_sphere_vs.glsl"]);
  shader_program_list.push_back(shader_code_map_["fast_sphere_fs.glsl"]);
  if(Shader::Link(shader_program_list,"fast_sphere",shader_program_id)) {
    shader_program_map_["fast_sphere"]=shader_program_id;
  }
  // outline shader
  shader_program_list.clear();
  shader_program_list.push_back(shader_code_map_["outline_vs.glsl"]);
  shader_program_list.push_back(shader_code_map_["basic_fs.glsl"]);
  if(Shader::Link(shader_program_list,"outline",shader_program_id)) {
    shader_program_map_["outline"]=shader_program_id;
  }
  // dumpnorm shader
  shader_program_list.clear();
  shader_program_list.push_back(shader_code_map_["dumpnorm_vs.glsl"]);
  shader_program_list.push_back(shader_code_map_["dumpnorm_fs.glsl"]);
  if(Shader::Link(shader_program_list,"dumpnorm",shader_program_id)) {
    shader_program_map_["dumpnorm"]=shader_program_id;
  }
  // convolute1 shader
  shader_program_list.clear();
  shader_program_list.push_back(shader_code_map_["quadpp_vs.glsl"]);
  shader_program_list.push_back(shader_code_map_["convolute1_fs.glsl"]);
  if(Shader::Link(shader_program_list,"convolute1",shader_program_id)) {
    shader_program_map_["convolute1"]=shader_program_id;
  }
  // amboccl shader
  shader_program_list.clear();
  shader_program_list.push_back(shader_code_map_["quadpp_vs.glsl"]);
  shader_program_list.push_back(shader_code_map_["amboccl_fs.glsl"]);
  if(Shader::Link(shader_program_list,"amboccl",shader_program_id)) {
    shader_program_map_["amboccl"]=shader_program_id;
  }
  // beacon shader
  shader_program_list.clear();
  shader_program_list.push_back(shader_code_map_["scenefx_vs.glsl"]);
  shader_program_list.push_back(shader_code_map_["beacon_fs.glsl"]);
  if(Shader::Link(shader_program_list,"beacon",shader_program_id)) {
    shader_program_map_["beacon"]=shader_program_id;
  }
  // scenefx shader
  shader_program_list.clear();
  shader_program_list.push_back(shader_code_map_["scenefx_vs.glsl"]);
  shader_program_list.push_back(shader_code_map_["scenefx_fs.glsl"]);
  if(Shader::Link(shader_program_list,"scenefx",shader_program_id)) {
    shader_program_map_["scenefx"]=shader_program_id;
  }
  // screen blur shader
  shader_program_list.clear();
  shader_program_list.push_back(shader_code_map_["quadpp_vs.glsl"]);
  shader_program_list.push_back(shader_code_map_["screenblur4_fs.glsl"]);
  if(Shader::Link(shader_program_list,"screenblur4",shader_program_id)) {
    shader_program_map_["screenblur4"]=shader_program_id;
  }
  // test tex shader
  shader_program_list.clear();
  shader_program_list.push_back(shader_code_map_["fraglight_vs.glsl"]);
  shader_program_list.push_back(shader_code_map_["test_tex_fs.glsl"]);
  if(Shader::Link(shader_program_list,"test_tex",shader_program_id)) {
    shader_program_map_["test_tex"]=shader_program_id;
  }

  valid_=true;
}

void Shader::Activate(const String& name)
{
  if(!OST_GL_VERSION_2_0) return;

  if(!name.empty()) {
    std::map<String, GLuint>::iterator it = shader_program_map_.find(name);
    if(it!=shader_program_map_.end()) {
      LOG_VERBOSE("switching to shader [" << name << "]");
      glUseProgram(it->second);
      current_program_=it->second;
      current_name_=name;

      UpdateState();
      return;

    } else {
      LOG_WARNING("shader program [" << name << "] not present");
      return;
    }
  }
  LOG_VERBOSE("switching to fixed pipeline");
  glUseProgram(0);
  current_program_=0;
  current_name_="";
}

GLuint Shader::GetCurrentProgram() const
{
  return current_program_;
}

String Shader::GetCurrentName() const
{
  return current_name_;
}

bool Shader::IsValid() const
{
  if(!OST_GL_VERSION_2_0) return false;
  return valid_;
}

bool Shader::IsActive() const
{
  return current_program_!=0;
}

void Shader::PushProgram()
{
  if(!OST_GL_VERSION_2_0) return;
  program_stack_.push(current_name_);
}

void Shader::PopProgram()
{
  if(!OST_GL_VERSION_2_0) return;
  if(!program_stack_.empty()) {
    current_name_ = program_stack_.top();
    program_stack_.pop();
    Activate(current_name_);
  }
}

void Shader::UpdateState()
{
  if(!OST_GL_VERSION_2_0) return;
  if(current_program_!=0) {
    // update all settings
    GLint result;
    glGetIntegerv(GL_LIGHTING,&result);
    LOG_TRACE("setting lighting flag to " << result);
    glUniform1i(glGetUniformLocation(current_program_,"lighting_flag"),result);
    GLboolean bresult;
    glGetBooleanv(GL_LIGHT_MODEL_TWO_SIDE,&bresult);
    LOG_TRACE("setting two_sided flag to " << bresult);
    glUniform1i(glGetUniformLocation(current_program_,"two_sided_flag"),bresult);
    glGetIntegerv(GL_FOG,&result);
    LOG_TRACE("setting fog flag to " << result);
    glUniform1i(glGetUniformLocation(current_program_,"fog_flag"),result);
    glDisable(GL_COLOR_MATERIAL);

  } else {
    glEnable(GL_COLOR_MATERIAL);
  }
}

}} // ns<|MERGE_RESOLUTION|>--- conflicted
+++ resolved
@@ -79,11 +79,7 @@
   GLint sh_compiled;
   glGetShaderiv(shader_id, GL_COMPILE_STATUS, &sh_compiled);
   if(sh_compiled==GL_TRUE) {
-<<<<<<< HEAD
-    LOGN_DEBUG("shader [" << shader_name << "] successfully compiled (" << shader_id << ")");
-=======
     LOG_VERBOSE("shader [" << shader_name << "] successfully compiled (" << shader_id << ")");
->>>>>>> 1648d0c9
   } else {
     GLint sh_log_length;
     glGetShaderiv(shader_id, GL_INFO_LOG_LENGTH, &sh_log_length);
@@ -100,11 +96,7 @@
   shader_pr = glCreateProgram();
   for(std::vector<GLuint>::const_iterator it=code_list.begin();it!=code_list.end();++it) {
     if(*it == 0) {
-<<<<<<< HEAD
-      LOGN_DEBUG("skipping shader [" << pr_name << "] due to missing compiled code");
-=======
       LOG_WARNING("skipping shader [" << pr_name << "] due to missing compiled code");
->>>>>>> 1648d0c9
       return false;
     }
     LOG_VERBOSE("attaching compiled shader id " << *it << " to " << shader_pr);
@@ -115,11 +107,7 @@
   GLint pr_linked;
   glGetProgramiv(shader_pr,GL_LINK_STATUS,&pr_linked);
   if(pr_linked==GL_TRUE) {
-<<<<<<< HEAD
-    LOGN_DEBUG("shader [" << pr_name << "] sucessfully linked");
-=======
     LOG_VERBOSE("shader [" << pr_name << "] sucessfully linked");
->>>>>>> 1648d0c9
   } else {
     GLint pr_log_length;
     glGetProgramiv(shader_pr, GL_INFO_LOG_LENGTH, &pr_log_length);
