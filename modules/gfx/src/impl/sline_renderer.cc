//------------------------------------------------------------------------------
// This file is part of the OpenStructure project <www.openstructure.org>
//
// Copyright (C) 2008-2010 by the OpenStructure authors
//
// This library is free software; you can redistribute it and/or modify it under
// the terms of the GNU Lesser General Public License as published by the Free
// Software Foundation; either version 3.0 of the License, or (at your option)
// any later version.
// This library is distributed in the hope that it will be useful, but WITHOUT
// ANY WARRANTY; without even the implied warranty of MERCHANTABILITY or FITNESS
// FOR A PARTICULAR PURPOSE.  See the GNU Lesser General Public License for more
// details.
//
// You should have received a copy of the GNU Lesser General Public License
// along with this library; if not, write to the Free Software Foundation, Inc.,
// 51 Franklin Street, Fifth Floor, Boston, MA  02110-1301  USA
//------------------------------------------------------------------------------
#include "sline_renderer.hh"

#include <ost/gfx/entity.hh>

namespace ost { namespace gfx { namespace impl {

SlineRenderer::SlineRenderer(BackboneTrace& trace): 
  TraceRendererBase(trace, 3), options_(new SlineRenderOptions()) 
{
  this->SetName("Fast Spline");
}

void SlineRenderer::PrepareRendering()
{
  TraceRendererBase::PrepareRendering();
  va_.Clear();
  this->PrepareRendering(trace_subset_, va_, false);
  sel_va_.Clear();
  if (this->HasSelection()) {
    this->PrepareRendering(sel_subset_, sel_va_, true);
    sel_va_.SetLineWidth(options_->GetLineWidth()+3.0);    
  }
}

void SlineRenderer::PrepareRendering(TraceSubset& trace_subset, 
                                     IndexedVertexArray& va, bool is_sel)
{
  const Color& sel_clr=this->GetSelectionColor();
  
  int spline_detail=std::max((unsigned int) 1, options_->GetSplineDetail());
  if(options_!=NULL){
    va.Clear();
    va.SetLighting(false);
    va.SetCullFace(false);
    va.SetColorMaterial(false);
    va.SetMode(0x2);
    va.SetTwoSided(true);
    va.SetLineWidth(options_->GetLineWidth());
    va.SetPointSize(options_->GetLineWidth());
    va.SetAALines(options_->GetAALines());
    for (int node_list=0; node_list<trace_subset.GetSize(); ++node_list) {
      // first build the spline
      Spline spl;
      const NodeListSubset& nl=trace_subset[node_list];
      assert(nl.GetSize() && "node list subset with zero eles encountered!");
      for (int i=0; i<nl.GetSize();++i) {
        const NodeEntry& entry=nl[i];
<<<<<<< HEAD
        SplineEntry& ee = spl.AddEntry(entry.atom.GetPos(), entry.direction,
                                       entry.normal, entry.rad, 
                                       is_sel ? sel_clr : entry.color1, 
                                       is_sel ? sel_clr : entry.color2, 0);
=======
        SplineEntry ee(entry.atom.GetPos(), entry.direction,
                       entry.normal, entry.rad, 
                       is_sel ? sel_clr : entry.color1, 
                       is_sel ? sel_clr : entry.color2,
		       0, entry.id);
>>>>>>> 5a706eea
        ee.v1 = entry.v1;
      }
      SplineEntryList sel = spl.Generate(spline_detail);      
      SplineEntryList::const_iterator sit=sel.begin(), 
                                     send=sel.end()-spline_detail+1;
      if (nl.AtStart()>0) {
        sit+=nl.AtStart()*spline_detail-spline_detail/2;
      }
      if (nl.AtEnd()>0) {
        send-=nl.AtEnd()*spline_detail-spline_detail/2;
      }
      VertexID p0=va.Add(sit->position, geom::Vec3(),sit->color1);
      for (++sit; sit<send; ++sit) {
        VertexID p1 = va.Add(sit->position, geom::Vec3(),sit->color1);
        va.AddLine(p0,p1);
        p0=p1;
      }
    }
  }
  sel_state_=0;
  state_=0;
}

bool SlineRenderer::CanSetOptions(RenderOptionsPtr& render_options)
{
 return render_options->GetRenderMode()==RenderMode::SLINE;
}

void SlineRenderer::SetOptions(RenderOptionsPtr& render_options)
{
  options_ = boost::static_pointer_cast<SlineRenderOptions>(render_options);
}

RenderOptionsPtr SlineRenderer::GetOptions()
{
 return options_;
}

SlineRenderer::~SlineRenderer() 
{

}

}}}<|MERGE_RESOLUTION|>--- conflicted
+++ resolved
@@ -16,13 +16,18 @@
 // along with this library; if not, write to the Free Software Foundation, Inc.,
 // 51 Franklin Street, Fifth Floor, Boston, MA  02110-1301  USA
 //------------------------------------------------------------------------------
+
+/*
+  Authors: Marco Biasini, Ansgar Philippsen
+*/
+
 #include "sline_renderer.hh"
 
 #include <ost/gfx/entity.hh>
 
 namespace ost { namespace gfx { namespace impl {
 
-SlineRenderer::SlineRenderer(BackboneTrace& trace): 
+SlineRenderer::SlineRenderer(BackboneTrace* trace): 
   TraceRendererBase(trace, 3), options_(new SlineRenderOptions()) 
 {
   this->SetName("Fast Spline");
@@ -40,7 +45,7 @@
   }
 }
 
-void SlineRenderer::PrepareRendering(TraceSubset& trace_subset, 
+void SlineRenderer::PrepareRendering(const BackboneTrace& trace_subset, 
                                      IndexedVertexArray& va, bool is_sel)
 {
   const Color& sel_clr=this->GetSelectionColor();
@@ -56,38 +61,25 @@
     va.SetLineWidth(options_->GetLineWidth());
     va.SetPointSize(options_->GetLineWidth());
     va.SetAALines(options_->GetAALines());
-    for (int node_list=0; node_list<trace_subset.GetSize(); ++node_list) {
+    for (int node_list=0; node_list<trace_subset.GetListCount(); ++node_list) {
       // first build the spline
-      Spline spl;
-      const NodeListSubset& nl=trace_subset[node_list];
-      assert(nl.GetSize() && "node list subset with zero eles encountered!");
-      for (int i=0; i<nl.GetSize();++i) {
+      SplineEntryList spl;
+      const NodeEntryList& nl=trace_subset.GetList(node_list);
+      if(nl.empty()) continue;
+      for (unsigned int i=0; i<nl.size();++i) {
         const NodeEntry& entry=nl[i];
-<<<<<<< HEAD
-        SplineEntry& ee = spl.AddEntry(entry.atom.GetPos(), entry.direction,
-                                       entry.normal, entry.rad, 
-                                       is_sel ? sel_clr : entry.color1, 
-                                       is_sel ? sel_clr : entry.color2, 0);
-=======
         SplineEntry ee(entry.atom.GetPos(), entry.direction,
                        entry.normal, entry.rad, 
                        is_sel ? sel_clr : entry.color1, 
                        is_sel ? sel_clr : entry.color2,
 		       0, entry.id);
->>>>>>> 5a706eea
         ee.v1 = entry.v1;
+        spl.push_back(ee);
       }
-      SplineEntryList sel = spl.Generate(spline_detail);      
-      SplineEntryList::const_iterator sit=sel.begin(), 
-                                     send=sel.end()-spline_detail+1;
-      if (nl.AtStart()>0) {
-        sit+=nl.AtStart()*spline_detail-spline_detail/2;
-      }
-      if (nl.AtEnd()>0) {
-        send-=nl.AtEnd()*spline_detail-spline_detail/2;
-      }
+      SplineEntryList sel = Spline::Generate(spl,spline_detail);      
+      SplineEntryList::const_iterator sit=sel.begin();
       VertexID p0=va.Add(sit->position, geom::Vec3(),sit->color1);
-      for (++sit; sit<send; ++sit) {
+      for (++sit; sit!=sel.end(); ++sit) {
         VertexID p1 = va.Add(sit->position, geom::Vec3(),sit->color1);
         va.AddLine(p0,p1);
         p0=p1;
