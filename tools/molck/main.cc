#include <unistd.h>
#include <boost/program_options.hpp>
#include <boost/filesystem/path.hpp>
#include <boost/filesystem/convenience.hpp>
#include <ost/base.hh>
#include <ost/boost_filesystem_helper.hh>
#include <ost/platform.hh>
#include <ost/conop/model_check.hh>
#include <ost/conop/conop.hh>
#include <ost/conop/amino_acids.hh>
#include <ost/io/mol/pdb_reader.hh>
#include <ost/io/mol/pdb_writer.hh>
#include <ost/io/io_exception.hh>
#include <ost/conop/nonstandard.hh>
#if defined(__APPLE__)
#include <mach-o/dyld.h>
#endif
using namespace ost;
using namespace ost::conop;
using namespace ost::mol;
using namespace ost::io;

namespace po=boost::program_options;
namespace fs=boost::filesystem;

EntityHandle load_x(const String& file, const IOProfile& profile)
{
  try {
    PDBReader reader(file, profile);
    if (reader.HasNext()) {
      EntityHandle ent=CreateEntity();
      reader.Import(ent);
      return ent;
    }
    std::cerr << "ERROR: '" << file << "' does not contain any ATOM records. "
              << "Are you sure this is a PDB file?" << std::endl;
    return EntityHandle();
  } catch (std::exception& e) {
    std::cerr << "ERROR: " << e.what() << std::endl;
    return EntityHandle();
  }
}

// load compound library, exiting if it could not be found...
CompoundLibPtr load_compound_lib(const String& custom_path)
{
  if (custom_path!="") {
    if (fs::exists(custom_path)) {  
      return CompoundLib::Load(custom_path);
    } else {
      std::cerr << "Could not find compounds.chemlib at the provided location, trying other options" << std::endl;
    }
  } 
  if (fs::exists("compounds.chemlib")) {
    return CompoundLib::Load("compounds.chemlib");
  }
  char result[ 1024 ]; 
  CompoundLibPtr lib;
  String exe_path; 
  #if defined(__APPLE__)
  uint32_t size=1023;
  if (!_NSGetExecutablePath(result, &size)) {
    exe_path=String(result); 
  }
  #else 
  ssize_t count = readlink( "/proc/self/exe", result, 1024 );
  exe_path = std::string( result, (count > 0) ? count : 0 );
  #endif
  if (exe_path.empty()) { 
    std::cerr << "Could not determine the path of the molck executable. Will only "
       "look for compounds.chemlib in the current working directory" << std::endl;
  } else {
    fs::path path_and_exe(exe_path);
    fs::path path_only=path_and_exe.branch_path();
    fs::path share_path = path_only.branch_path();
    share_path = share_path / "share" / "openstructure" / "compounds.chemlib";

    String share_path_string=BFPathToString(share_path);
      
    if (fs::exists(share_path_string)) {
      return CompoundLib::Load(share_path_string);
    }  
  }
  if (!lib) {
    std::cerr << "Could not load compounds.chemlib" << std::endl;
    exit(-1);
  }
  return CompoundLibPtr();
}

const char* USAGE=
"this is molck - the molecule checker\n"
"usage: molck [options] file1.pdb [file2.pdb [...]]\n"
"options \n"
"  --complib=path    location of the compound library file. If not provided, the \n"
"    following locations are searched in this order: \n" 
"    1. Working directory, 2. OpenStructure standard library location (if the \n"
"    executable is part of a standard OpenStructure installation) \n"
"  --rm=<a>,<b>      remove atoms and residues matching some criteria \n"
"    zeroocc - Remove atoms with zero occupancy \n"
"    hyd - Remove hydrogen atoms \n"
"    oxt - Remove terminal oxygens \n"
"    nonstd - Remove all residues not one of the 20 standard amino acids \n"
"    unk - Remove unknown and atoms not following the nomenclature\n"
"  --fix-ele         clean up element column\n"
"  --stdout          write cleaned file(s) to stdout \n"
"  --out=filename    write cleaned file(s) to disk. % characters in the filename are \n"
"    replaced with the basename of the input file without extension. \n"
"    Default: %-molcked.pdb \n"
"  --color=auto|on|off \n"
"    whether output should be colored\n"
"  --map-nonstd   maps modified residues back to the parent amino acid, for example\n"
"    MSE -> MET, SEP -> SER.\n";

void usage()
{
  std::cerr << USAGE << std::endl;
  exit(0);
}	

int main(int argc, char *argv[])
{
  if (argc<2) {
    usage();
  }
  IOProfile prof;
  prof.fault_tolerant=true;
  String rm;
  String color;
  bool colored = false;

  bool rm_unk_atoms=false;
  bool rm_hyd_atoms=false;
  bool rm_non_std=false;
  bool rm_oxt_atoms=false;
  bool rm_zero_occ_atoms=false;
  bool write_to_stdout = false;
  bool write_to_file = false;
  bool map_nonstd_res = false;
  bool assign_elem = false;
  String output_blueprint_string;
  String custom_path="";

  po::options_description desc("Options");
  desc.add_options()
    ("rm", po::value<String>(&rm)->default_value("hyd"), "atoms to be removed")
    ("color", po::value<String>(&color)->default_value("auto"), 
     "whether the output should be colored.")
    ("files", po::value< std::vector<String> >(), "input file(s)")
    ("stdout", "write cleaned file(s) to stdout")
    ("out,o", po::value<String>(&output_blueprint_string)->default_value("%-molcked.pdb"), 
     "write cleaned file to output using blueprint to determine path")
    ("map-nonstd", "map non standard residues back to standard ones (e.g.: MSE->MET,SEP->SER,etc.)")
    ("fix-ele", "insert element") 
    ("complib", po::value<String>(&custom_path)->default_value(""),"location of the compound library file")       
  ;
  po::positional_options_description p;
  p.add("files", -1);
  std::vector<String> files;
  po::variables_map vm;
  
  try {
    po::store(po::command_line_parser(argc, argv).
                options(desc).positional(p).run(),
              vm);
  } catch (std::exception& e) {
    std::cerr << e.what() << std::endl;
    usage();
    exit(-1);
  }
  po::notify(vm); 
  if (vm.count("files")) {
    files = vm["files"].as<std::vector<String> >();
  } else {
    usage();
    exit(-1);
  }
  if (vm.count("complib")) {
    custom_path = vm["complib"].as<String>();
  }    
  if (vm.count("stdout")) {
    write_to_stdout = true;
  } else {
    write_to_file = true;
    output_blueprint_string = vm["out"].as<String>();
  }
  if (vm.count("map-nonstd")) {
    map_nonstd_res = true;
  }
  if (vm.count("fix-ele")) {
    assign_elem = true;
  }
  
  std::vector<StringRef> rms=StringRef(rm.c_str(), rm.size()).split(',');
  for (size_t i=0; i<rms.size(); ++i) {
    if (rms[i] == StringRef("unk", 3)) {
      rm_unk_atoms = true;
    } else if (rms[i] == StringRef("nonstd", 6)) {
      rm_non_std = true;
    } else if (rms[i] == StringRef("hyd", 3)) {
      rm_hyd_atoms = true;
    } else if (rms[i] == StringRef("oxt", 3)) {
      rm_oxt_atoms = true;
    } else if (rms[i] == StringRef("zeroocc", 7)) {
      rm_zero_occ_atoms = true;
    } else {
      std::cerr << "unknown value to remove '" << rms[i] << "'" << std::endl;
      usage();
      exit(-1);
    }
  }
  if (color=="auto") {
    colored = isatty(STDERR_FILENO);
  } else if (color == "on" || color == "1" || color == "yes") {
    colored = true;
  } else if (color == "off" || color == "0" || color == "no") {
    colored = false;	
  } else {
    usage();
    exit(-1);
  }
  CompoundLibPtr lib=load_compound_lib(custom_path);  
  for (unsigned int i = 0; i < files.size(); ++i) {
    EntityHandle ent=load_x(files[i], prof);
    if (!ent.IsValid()) {
      continue;
    }
    if (map_nonstd_res)  {
      EntityHandle new_ent=CreateEntity();  
      ChainHandleList chains=ent.GetChainList();
      XCSEditor new_edi=new_ent.EditXCS();
      for (ChainHandleList::const_iterator c=chains.begin();c!=chains.end();++c) {
        ChainHandle new_chain = new_edi.InsertChain(c->GetName());
        ResidueHandleList residues = c->GetResidueList();
        for (ResidueHandleList::const_iterator r=residues.begin();r!=residues.end();++r) {
          AminoAcid aa = ResidueToAminoAcid(*r);
          if (aa!=XXX) {
            ResidueHandle dest_res = new_edi.AppendResidue(new_chain,r->GetName(),r->GetNumber());
            AtomHandleList atoms = r->GetAtomList();
            for (AtomHandleList::const_iterator a=atoms.begin();a!=atoms.end();++a) {
              new_edi.InsertAtom(dest_res,a->GetName(),a->GetPos(),a->GetElement(),a->GetOccupancy(),a->GetBFactor(),a->IsHetAtom());
            }
            continue;
          } else {
            CompoundPtr compound=lib->FindCompound(r->GetName(),Compound::PDB);
            if (!compound || !compound->IsPeptideLinking() || compound->GetChemClass()==ChemClass::D_PEPTIDE_LINKING || 
                 OneLetterCodeToAminoAcid(compound->GetOneLetterCode())==XXX) {
               ResidueHandle dest_res = new_edi.AppendResidue(new_chain,r->GetName(),r->GetNumber());
               AtomHandleList atoms = r->GetAtomList();
               for (AtomHandleList::const_iterator a=atoms.begin();a!=atoms.end();++a) {
                 new_edi.InsertAtom(dest_res,a->GetName(),a->GetPos(),a->GetElement(),a->GetOccupancy(),a->GetBFactor(),a->IsHetAtom());
               }
               continue;
            } 
            ResidueHandle dest_res = new_edi.AppendResidue(new_chain,OneLetterCodeToResidueName(compound->GetOneLetterCode()),r->GetNumber());
            CopyResidue(*r,dest_res,new_edi,lib);
          }   
        }        
      }
    ent=new_ent;
    }

    XCSEditor edi=ent.EditXCS();
    Diagnostics diags;
    Checker checker(lib, ent, diags);
    if (rm_zero_occ_atoms) {
      std::cerr << "removing atoms with zero occupancy" << std::endl;
      int zremoved=0;
      AtomHandleList zero_atoms=checker.GetZeroOccupancy();
      for (AtomHandleList::const_iterator i=zero_atoms.begin(), e=zero_atoms.end(); i!=e; ++i) {
         edi.DeleteAtom(*i);
         zremoved++;   
      }
      std::cerr << " --> removed " << zremoved << " hydrogen atoms" << std::endl;
    }

    if (rm_hyd_atoms) {
      std::cerr << "removing hydrogen atoms" << std::endl;
      int hremoved=0;
      AtomHandleList hyd_atoms=checker.GetHydrogens();
      for (AtomHandleList::const_iterator i=hyd_atoms.begin(), e=hyd_atoms.end(); i!=e; ++i) {
         edi.DeleteAtom(*i);
         hremoved++;   
      }
      std::cerr << " --> removed " << hremoved << " hydrogen atoms" << std::endl;
    }
    if (rm_oxt_atoms) {
      std::cerr << "removing OXT atoms" << std::endl;
      int oremoved=0;
      AtomHandleList atoms=ent.GetAtomList();
      for (AtomHandleList::const_iterator i=atoms.begin(), e=atoms.end(); i!=e; ++i) {
         if (i->GetName()=="OXT") {
           edi.DeleteAtom(*i);
           oremoved++;   
         }
      }
      std::cerr << " --> removed " << oremoved << " OXT atoms" << std::endl;
    }

    if (rm_non_std) {
      std::cerr << "removing OXT atoms" << std::endl;
      int oremoved=0;
      AtomHandleList atoms=ent.GetAtomList();
      for (AtomHandleList::const_iterator i=atoms.begin(), e=atoms.end(); i!=e; ++i) {
         if (i->GetName()=="OXT") {
           edi.DeleteAtom(*i);
           oremoved++;   
         }
      }
      std::cerr << " --> removed " << oremoved << " OXT atoms" << std::endl;
    }

    checker.CheckForCompleteness();
    checker.CheckForUnknownAtoms();
    checker.CheckForNonStandard();
    for (Diagnostics::const_diag_iterator 
         j = diags.diags_begin(), e = diags.diags_end(); j != e; ++j) {
      const Diag* diag=*j;
      std::cerr << diag->Format(colored);
      switch (diag->GetType()) {
        case DIAG_UNK_ATOM:
          if (rm_unk_atoms) {
            edi.DeleteAtom(diag->GetAtom(0));
            std::cerr << " --> removed ";  
          }
          break;
        case DIAG_NONSTD_RESIDUE:
          if (rm_non_std) {
            edi.DeleteResidue(diag->GetResidue(0));
            std::cerr << " --> removed ";  
          }
          break;
        default:
          break;
      }
      std::cerr << std::endl;
    }
    if (assign_elem)  {
      ChainHandleList chains=ent.GetChainList();
      for (ChainHandleList::const_iterator c=chains.begin();c!=chains.end();++c) {
        ResidueHandleList residues = c->GetResidueList();
        for (ResidueHandleList::const_iterator r=residues.begin();r!=residues.end();++r) {
          CompoundPtr compound=lib->FindCompound(r->GetName(),Compound::PDB);            
          AtomHandleList atoms=r->GetAtomList();
          if (!compound) {
            for (AtomHandleList::iterator j=atoms.begin(), e2=atoms.end(); j!=e2; ++j) {
                j->SetElement("");
            }
            continue; 
          }
          for (AtomHandleList::iterator j=atoms.begin(), e2=atoms.end(); j!=e2; ++j) {
            int specindx=compound->GetAtomSpecIndex(j->GetName());
            if (specindx!=-1) {  
              j->SetElement(compound->GetAtomSpecs()[specindx].element);
            } else {
              j->SetElement("");
            }
          }
        }    
      }
    }          
 
    if (write_to_stdout) {
      PDBWriter writer(std::cout, prof);
      writer.Write(ent);
    }
    if (write_to_file) {
      fs::path input_file_path(files[i]);
      fs::path input_filename = input_file_path.stem();
<<<<<<< HEAD
      #if BOOST_FILESYSTEM_VERSION==3 || BOOST_VERSION<103400
      String input_filename_string=input_filename.string();
      #else
      String input_filename_string=input_filename.file_string();
      #endif       
=======
 

      String input_filename_string=BFPathToString(input_filename);

>>>>>>> 21cf5da3
      size_t replstart =output_blueprint_string.find('%');	
      String output_blueprint_string_copy = output_blueprint_string;
      if (replstart != String::npos) {
        output_blueprint_string_copy.replace(replstart,1,input_filename_string); 
      } 
      try {
        fs::path out_path(output_blueprint_string_copy);
        if (out_path.has_parent_path() && !exists(out_path.parent_path())) {
          std::cerr << "Output path does not exist: " 
                    << output_blueprint_string_copy << std::endl;
          exit(-1);
        }
      } catch (std::exception& e) {

        size_t perden = String(e.what()).find("Permission denied");	

        if (perden != String::npos) {
          std::cerr << "Cannot write into output directory: " 
                    << output_blueprint_string_copy << std::endl;
          exit(-1);
        } else {
          std::cerr << e.what() << std::endl;
          exit(-1);
        }
      }
      std::cerr << "Writing out file: " << output_blueprint_string_copy << std::endl;
      PDBWriter writer(output_blueprint_string_copy, prof);
      writer.Write(ent);
    }
  }
 
  return 0;
}<|MERGE_RESOLUTION|>--- conflicted
+++ resolved
@@ -367,18 +367,7 @@
     if (write_to_file) {
       fs::path input_file_path(files[i]);
       fs::path input_filename = input_file_path.stem();
-<<<<<<< HEAD
-      #if BOOST_FILESYSTEM_VERSION==3 || BOOST_VERSION<103400
-      String input_filename_string=input_filename.string();
-      #else
-      String input_filename_string=input_filename.file_string();
-      #endif       
-=======
- 
-
       String input_filename_string=BFPathToString(input_filename);
-
->>>>>>> 21cf5da3
       size_t replstart =output_blueprint_string.find('%');	
       String output_blueprint_string_copy = output_blueprint_string;
       if (replstart != String::npos) {
